--- conflicted
+++ resolved
@@ -15,12 +15,6 @@
 import abc
 import warnings
 
-<<<<<<< HEAD
-=======
-from .resources import abc as _resources_abc
-
->>>>>>> 78307c7d
-
 __all__ = [
     'Loader', 'Finder', 'MetaPathFinder', 'PathEntryFinder',
     'ResourceLoader', 'InspectLoader', 'ExecutionLoader',
