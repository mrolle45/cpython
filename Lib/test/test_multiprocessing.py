--- conflicted
+++ resolved
@@ -3598,22 +3598,6 @@
 
     multiprocessing.get_logger().setLevel(LOG_LEVEL)
 
-<<<<<<< HEAD
-    testcases = (
-        sorted(testcases_processes.values(), key=lambda tc:tc.__name__) +
-        sorted(testcases_threads.values(), key=lambda tc:tc.__name__) +
-        sorted(testcases_manager.values(), key=lambda tc:tc.__name__) +
-        testcases_other
-        )
-
-    loadTestsFromTestCase = unittest.defaultTestLoader.loadTestsFromTestCase
-    suite = unittest.TestSuite(loadTestsFromTestCase(tc) for tc in testcases)
-    run(suite)
-
-def main():
-    test_main(unittest.TextTestRunner(verbosity=2).run)
-=======
->>>>>>> d15642e4
 
 if __name__ == '__main__':
     unittest.main()