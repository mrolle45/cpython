--- conflicted
+++ resolved
@@ -909,7 +909,6 @@
         f.a = 'a'
         self.assertEqual(f.__dict__, {1:1, 'a':'a'})
 
-<<<<<<< HEAD
     def check_reentrant_insertion(self, mutate):
         # This object will trigger mutation of the dict when replaced
         # by another value.  Note this relies on refcounting: the test
@@ -938,7 +937,6 @@
                 d.popitem()
         self.check_reentrant_insertion(mutate)
 
-=======
     def test_merge_and_mutate(self):
         class X:
             def __hash__(self):
@@ -953,7 +951,6 @@
         other[X()] = 0
         d = {X(): 0, 1: 1}
         self.assertRaises(RuntimeError, d.update, other)
->>>>>>> a82f77fb
 
 from test import mapping_tests
 
