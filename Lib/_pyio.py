--- conflicted
+++ resolved
@@ -1114,38 +1114,20 @@
     def _flush_unlocked(self):
         if self.closed:
             raise ValueError("flush of closed file")
-<<<<<<< HEAD
-        written = 0
-        try:
-            while self._write_buf:
-                try:
-                    n = self.raw.write(self._write_buf)
-                except InterruptedError:
-                    continue
-                if n > len(self._write_buf) or n < 0:
-                    raise IOError("write() returned incorrect number of bytes")
-                del self._write_buf[:n]
-                written += n
-        except BlockingIOError as e:
-            n = e.characters_written
-=======
         while self._write_buf:
             try:
                 n = self.raw.write(self._write_buf)
+            except InterruptedError:
+                continue
             except BlockingIOError:
                 raise RuntimeError("self.raw should implement RawIOBase: it "
                                    "should not raise BlockingIOError")
-            except IOError as e:
-                if e.errno != EINTR:
-                    raise
-                continue
             if n is None:
                 raise BlockingIOError(
                     errno.EAGAIN,
                     "write could not complete without blocking", 0)
             if n > len(self._write_buf) or n < 0:
                 raise IOError("write() returned incorrect number of bytes")
->>>>>>> 58fcf9f8
             del self._write_buf[:n]
 
     def tell(self):
