/* Dictionary object implementation using a hash table */

/* The distribution includes a separate file, Objects/dictnotes.txt,
   describing explorations into dictionary design and optimization.
   It covers typical dictionary use patterns, the parameters for
   tuning dictionaries, and several ideas for possible optimizations.
*/

/* PyDictKeysObject

This implements the dictionary's hashtable.

As of Python 3.6, this is compact and ordered. Basic idea is described here.
https://morepypy.blogspot.com/2015/01/faster-more-memory-efficient-and-more.html

layout:

+---------------+
| dk_refcnt     |
| dk_size       |
| dk_lookup     |
| dk_usable     |
| dk_nentries   |
+---------------+
| dk_indices    |
|               |
+---------------+
| dk_entries    |
|               |
+---------------+

dk_indices is actual hashtable.  It holds index in entries, or DKIX_EMPTY(-1)
or DKIX_DUMMY(-2).
Size of indices is dk_size.  Type of each index in indices is vary on dk_size:

* int8  for          dk_size <= 128
* int16 for 256   <= dk_size <= 2**15
* int32 for 2**16 <= dk_size <= 2**31
* int64 for 2**32 <= dk_size

dk_entries is array of PyDictKeyEntry.  It's size is USABLE_FRACTION(dk_size).
DK_ENTRIES(dk) can be used to get pointer to entries.

NOTE: Since negative value is used for DKIX_EMPTY and DKIX_DUMMY, type of
dk_indices entry is signed integer and int16 is used for table which
dk_size == 256.
*/


/*
The DictObject can be in one of two forms.

Either:
  A combined table:
    ma_values == NULL, dk_refcnt == 1.
    Values are stored in the me_value field of the PyDictKeysObject.
Or:
  A split table:
    ma_values != NULL, dk_refcnt >= 1
    Values are stored in the ma_values array.
    Only string (unicode) keys are allowed.
    All dicts sharing same key must have same insertion order.

There are four kinds of slots in the table (slot is index, and
DK_ENTRIES(keys)[index] if index >= 0):

1. Unused.  index == DKIX_EMPTY
   Does not hold an active (key, value) pair now and never did.  Unused can
   transition to Active upon key insertion.  This is each slot's initial state.

2. Active.  index >= 0, me_key != NULL and me_value != NULL
   Holds an active (key, value) pair.  Active can transition to Dummy or
   Pending upon key deletion (for combined and split tables respectively).
   This is the only case in which me_value != NULL.

3. Dummy.  index == DKIX_DUMMY  (combined only)
   Previously held an active (key, value) pair, but that was deleted and an
   active pair has not yet overwritten the slot.  Dummy can transition to
   Active upon key insertion.  Dummy slots cannot be made Unused again
   else the probe sequence in case of collision would have no way to know
   they were once active.

4. Pending. index >= 0, key != NULL, and value == NULL  (split only)
   Not yet inserted in split-table.
*/

/*
Preserving insertion order

It's simple for combined table.  Since dk_entries is mostly append only, we can
get insertion order by just iterating dk_entries.

One exception is .popitem().  It removes last item in dk_entries and decrement
dk_nentries to achieve amortized O(1).  Since there are DKIX_DUMMY remains in
dk_indices, we can't increment dk_usable even though dk_nentries is
decremented.

In split table, inserting into pending entry is allowed only for dk_entries[ix]
where ix == mp->ma_used. Inserting into other index and deleting item cause
converting the dict to the combined table.
*/

/* PyDict_MINSIZE is the starting size for any new dict.
 * 8 allows dicts with no more than 5 active entries; experiments suggested
 * this suffices for the majority of dicts (consisting mostly of usually-small
 * dicts created to pass keyword arguments).
 * Making this 8, rather than 4 reduces the number of resizes for most
 * dictionaries, without any significant extra memory use.
 */
#define PyDict_MINSIZE 8

#include "Python.h"
#include "dict-common.h"
#include "stringlib/eq.h"    /* to get unicode_eq() */

/*[clinic input]
class dict "PyDictObject *" "&PyDict_Type"
[clinic start generated code]*/
/*[clinic end generated code: output=da39a3ee5e6b4b0d input=f157a5a0ce9589d6]*/


/*
To ensure the lookup algorithm terminates, there must be at least one Unused
slot (NULL key) in the table.
To avoid slowing down lookups on a near-full table, we resize the table when
it's USABLE_FRACTION (currently two-thirds) full.
*/

#define PERTURB_SHIFT 5

/*
Major subtleties ahead:  Most hash schemes depend on having a "good" hash
function, in the sense of simulating randomness.  Python doesn't:  its most
important hash functions (for ints) are very regular in common
cases:

  >>>[hash(i) for i in range(4)]
  [0, 1, 2, 3]

This isn't necessarily bad!  To the contrary, in a table of size 2**i, taking
the low-order i bits as the initial table index is extremely fast, and there
are no collisions at all for dicts indexed by a contiguous range of ints. So
this gives better-than-random behavior in common cases, and that's very
desirable.

OTOH, when collisions occur, the tendency to fill contiguous slices of the
hash table makes a good collision resolution strategy crucial.  Taking only
the last i bits of the hash code is also vulnerable:  for example, consider
the list [i << 16 for i in range(20000)] as a set of keys.  Since ints are
their own hash codes, and this fits in a dict of size 2**15, the last 15 bits
 of every hash code are all 0:  they *all* map to the same table index.

But catering to unusual cases should not slow the usual ones, so we just take
the last i bits anyway.  It's up to collision resolution to do the rest.  If
we *usually* find the key we're looking for on the first try (and, it turns
out, we usually do -- the table load factor is kept under 2/3, so the odds
are solidly in our favor), then it makes best sense to keep the initial index
computation dirt cheap.

The first half of collision resolution is to visit table indices via this
recurrence:

    j = ((5*j) + 1) mod 2**i

For any initial j in range(2**i), repeating that 2**i times generates each
int in range(2**i) exactly once (see any text on random-number generation for
proof).  By itself, this doesn't help much:  like linear probing (setting
j += 1, or j -= 1, on each loop trip), it scans the table entries in a fixed
order.  This would be bad, except that's not the only thing we do, and it's
actually *good* in the common cases where hash keys are consecutive.  In an
example that's really too small to make this entirely clear, for a table of
size 2**3 the order of indices is:

    0 -> 1 -> 6 -> 7 -> 4 -> 5 -> 2 -> 3 -> 0 [and here it's repeating]

If two things come in at index 5, the first place we look after is index 2,
not 6, so if another comes in at index 6 the collision at 5 didn't hurt it.
Linear probing is deadly in this case because there the fixed probe order
is the *same* as the order consecutive keys are likely to arrive.  But it's
extremely unlikely hash codes will follow a 5*j+1 recurrence by accident,
and certain that consecutive hash codes do not.

The other half of the strategy is to get the other bits of the hash code
into play.  This is done by initializing a (unsigned) vrbl "perturb" to the
full hash code, and changing the recurrence to:

    perturb >>= PERTURB_SHIFT;
    j = (5*j) + 1 + perturb;
    use j % 2**i as the next table index;

Now the probe sequence depends (eventually) on every bit in the hash code,
and the pseudo-scrambling property of recurring on 5*j+1 is more valuable,
because it quickly magnifies small differences in the bits that didn't affect
the initial index.  Note that because perturb is unsigned, if the recurrence
is executed often enough perturb eventually becomes and remains 0.  At that
point (very rarely reached) the recurrence is on (just) 5*j+1 again, and
that's certain to find an empty slot eventually (since it generates every int
in range(2**i), and we make sure there's always at least one empty slot).

Selecting a good value for PERTURB_SHIFT is a balancing act.  You want it
small so that the high bits of the hash code continue to affect the probe
sequence across iterations; but you want it large so that in really bad cases
the high-order hash bits have an effect on early iterations.  5 was "the
best" in minimizing total collisions across experiments Tim Peters ran (on
both normal and pathological cases), but 4 and 6 weren't significantly worse.

Historical: Reimer Behrends contributed the idea of using a polynomial-based
approach, using repeated multiplication by x in GF(2**n) where an irreducible
polynomial for each table size was chosen such that x was a primitive root.
Christian Tismer later extended that to use division by x instead, as an
efficient way to get the high bits of the hash code into play.  This scheme
also gave excellent collision statistics, but was more expensive:  two
if-tests were required inside the loop; computing "the next" index took about
the same number of operations but without as much potential parallelism
(e.g., computing 5*j can go on at the same time as computing 1+perturb in the
above, and then shifting perturb can be done while the table index is being
masked); and the PyDictObject struct required a member to hold the table's
polynomial.  In Tim's experiments the current scheme ran faster, produced
equally good collision statistics, needed less code & used less memory.

*/

/* forward declarations */
static Py_ssize_t lookdict(PyDictObject *mp, PyObject *key,
                           Py_hash_t hash, PyObject ***value_addr,
                           Py_ssize_t *hashpos);
static Py_ssize_t lookdict_unicode(PyDictObject *mp, PyObject *key,
                                   Py_hash_t hash, PyObject ***value_addr,
                                   Py_ssize_t *hashpos);
static Py_ssize_t
lookdict_unicode_nodummy(PyDictObject *mp, PyObject *key,
                         Py_hash_t hash, PyObject ***value_addr,
                         Py_ssize_t *hashpos);
static Py_ssize_t lookdict_split(PyDictObject *mp, PyObject *key,
                                 Py_hash_t hash, PyObject ***value_addr,
                                 Py_ssize_t *hashpos);

static int dictresize(PyDictObject *mp, Py_ssize_t minused);

/*Global counter used to set ma_version_tag field of dictionary.
 * It is incremented each time that a dictionary is created and each
 * time that a dictionary is modified. */
static uint64_t pydict_global_version = 0;

#define DICT_NEXT_VERSION() (++pydict_global_version)

/* Dictionary reuse scheme to save calls to malloc and free */
#ifndef PyDict_MAXFREELIST
#define PyDict_MAXFREELIST 80
#endif
static PyDictObject *free_list[PyDict_MAXFREELIST];
static int numfree = 0;
static PyDictKeysObject *keys_free_list[PyDict_MAXFREELIST];
static int numfreekeys = 0;

#include "clinic/dictobject.c.h"

int
PyDict_ClearFreeList(void)
{
    PyDictObject *op;
    int ret = numfree + numfreekeys;
    while (numfree) {
        op = free_list[--numfree];
        assert(PyDict_CheckExact(op));
        PyObject_GC_Del(op);
    }
    while (numfreekeys) {
        PyObject_FREE(keys_free_list[--numfreekeys]);
    }
    return ret;
}

/* Print summary info about the state of the optimized allocator */
void
_PyDict_DebugMallocStats(FILE *out)
{
    _PyDebugAllocatorStats(out,
                           "free PyDictObject", numfree, sizeof(PyDictObject));
}


void
PyDict_Fini(void)
{
    PyDict_ClearFreeList();
}

#define DK_SIZE(dk) ((dk)->dk_size)
#if SIZEOF_VOID_P > 4
#define DK_IXSIZE(dk)                          \
    (DK_SIZE(dk) <= 0xff ?                     \
        1 : DK_SIZE(dk) <= 0xffff ?            \
            2 : DK_SIZE(dk) <= 0xffffffff ?    \
                4 : sizeof(int64_t))
#else
#define DK_IXSIZE(dk)                          \
    (DK_SIZE(dk) <= 0xff ?                     \
        1 : DK_SIZE(dk) <= 0xffff ?            \
            2 : sizeof(int32_t))
#endif
#define DK_ENTRIES(dk) \
    ((PyDictKeyEntry*)(&(dk)->dk_indices.as_1[DK_SIZE(dk) * DK_IXSIZE(dk)]))

#define DK_DEBUG_INCREF _Py_INC_REFTOTAL _Py_REF_DEBUG_COMMA
#define DK_DEBUG_DECREF _Py_DEC_REFTOTAL _Py_REF_DEBUG_COMMA

#define DK_INCREF(dk) (DK_DEBUG_INCREF ++(dk)->dk_refcnt)
#define DK_DECREF(dk) if (DK_DEBUG_DECREF (--(dk)->dk_refcnt) == 0) free_keys_object(dk)
#define DK_MASK(dk) (((dk)->dk_size)-1)
#define IS_POWER_OF_2(x) (((x) & (x-1)) == 0)

/* lookup indices.  returns DKIX_EMPTY, DKIX_DUMMY, or ix >=0 */
static inline Py_ssize_t
dk_get_index(PyDictKeysObject *keys, Py_ssize_t i)
{
    Py_ssize_t s = DK_SIZE(keys);
    Py_ssize_t ix;

    if (s <= 0xff) {
        int8_t *indices = keys->dk_indices.as_1;
        ix = indices[i];
    }
    else if (s <= 0xffff) {
        int16_t *indices = keys->dk_indices.as_2;
        ix = indices[i];
    }
#if SIZEOF_VOID_P > 4
    else if (s > 0xffffffff) {
        int64_t *indices = keys->dk_indices.as_8;
        ix = indices[i];
    }
#endif
    else {
        int32_t *indices = keys->dk_indices.as_4;
        ix = indices[i];
    }
    assert(ix >= DKIX_DUMMY);
    return ix;
}

/* write to indices. */
static inline void
dk_set_index(PyDictKeysObject *keys, Py_ssize_t i, Py_ssize_t ix)
{
    Py_ssize_t s = DK_SIZE(keys);

    assert(ix >= DKIX_DUMMY);

    if (s <= 0xff) {
        int8_t *indices = keys->dk_indices.as_1;
        assert(ix <= 0x7f);
        indices[i] = (char)ix;
    }
    else if (s <= 0xffff) {
        int16_t *indices = keys->dk_indices.as_2;
        assert(ix <= 0x7fff);
        indices[i] = (int16_t)ix;
    }
#if SIZEOF_VOID_P > 4
    else if (s > 0xffffffff) {
        int64_t *indices = keys->dk_indices.as_8;
        indices[i] = ix;
    }
#endif
    else {
        int32_t *indices = keys->dk_indices.as_4;
        assert(ix <= 0x7fffffff);
        indices[i] = (int32_t)ix;
    }
}


/* USABLE_FRACTION is the maximum dictionary load.
 * Increasing this ratio makes dictionaries more dense resulting in more
 * collisions.  Decreasing it improves sparseness at the expense of spreading
 * indices over more cache lines and at the cost of total memory consumed.
 *
 * USABLE_FRACTION must obey the following:
 *     (0 < USABLE_FRACTION(n) < n) for all n >= 2
 *
 * USABLE_FRACTION should be quick to calculate.
 * Fractions around 1/2 to 2/3 seem to work well in practice.
 */
#define USABLE_FRACTION(n) (((n) << 1)/3)

/* ESTIMATE_SIZE is reverse function of USABLE_FRACTION.
 * This can be used to reserve enough size to insert n entries without
 * resizing.
 */
#define ESTIMATE_SIZE(n)  (((n)*3+1) >> 1)

/* Alternative fraction that is otherwise close enough to 2n/3 to make
 * little difference. 8 * 2/3 == 8 * 5/8 == 5. 16 * 2/3 == 16 * 5/8 == 10.
 * 32 * 2/3 = 21, 32 * 5/8 = 20.
 * Its advantage is that it is faster to compute on machines with slow division.
 * #define USABLE_FRACTION(n) (((n) >> 1) + ((n) >> 2) - ((n) >> 3))
 */

/* GROWTH_RATE. Growth rate upon hitting maximum load.
 * Currently set to used*2 + capacity/2.
 * This means that dicts double in size when growing without deletions,
 * but have more head room when the number of deletions is on a par with the
 * number of insertions.
 * Raising this to used*4 doubles memory consumption depending on the size of
 * the dictionary, but results in half the number of resizes, less effort to
 * resize.
 * GROWTH_RATE was set to used*4 up to version 3.2.
 * GROWTH_RATE was set to used*2 in version 3.3.0
 */
#define GROWTH_RATE(d) (((d)->ma_used*2)+((d)->ma_keys->dk_size>>1))

#define ENSURE_ALLOWS_DELETIONS(d) \
    if ((d)->ma_keys->dk_lookup == lookdict_unicode_nodummy) { \
        (d)->ma_keys->dk_lookup = lookdict_unicode; \
    }

/* This immutable, empty PyDictKeysObject is used for PyDict_Clear()
 * (which cannot fail and thus can do no allocation).
 */
static PyDictKeysObject empty_keys_struct = {
        1, /* dk_refcnt */
        1, /* dk_size */
        lookdict_split, /* dk_lookup */
        0, /* dk_usable (immutable) */
        0, /* dk_nentries */
        .dk_indices = { .as_1 = {DKIX_EMPTY, DKIX_EMPTY, DKIX_EMPTY, DKIX_EMPTY,
                                 DKIX_EMPTY, DKIX_EMPTY, DKIX_EMPTY, DKIX_EMPTY}},
};

static PyObject *empty_values[1] = { NULL };

#define Py_EMPTY_KEYS &empty_keys_struct

/* Uncomment to check the dict content in _PyDict_CheckConsistency() */
/* #define DEBUG_PYDICT */


#ifdef Py_DEBUG
static int
_PyDict_CheckConsistency(PyDictObject *mp)
{
    PyDictKeysObject *keys = mp->ma_keys;
    int splitted = _PyDict_HasSplitTable(mp);
    Py_ssize_t usable = USABLE_FRACTION(keys->dk_size);
#ifdef DEBUG_PYDICT
    PyDictKeyEntry *entries = DK_ENTRIES(keys);
    Py_ssize_t i;
#endif

    assert(0 <= mp->ma_used && mp->ma_used <= usable);
    assert(IS_POWER_OF_2(keys->dk_size));
    assert(0 <= keys->dk_usable
           && keys->dk_usable <= usable);
    assert(0 <= keys->dk_nentries
           && keys->dk_nentries <= usable);
    assert(keys->dk_usable + keys->dk_nentries <= usable);

    if (!splitted) {
        /* combined table */
        assert(keys->dk_refcnt == 1);
    }

#ifdef DEBUG_PYDICT
    for (i=0; i < keys->dk_size; i++) {
        Py_ssize_t ix = dk_get_index(keys, i);
        assert(DKIX_DUMMY <= ix && ix <= usable);
    }

    for (i=0; i < usable; i++) {
        PyDictKeyEntry *entry = &entries[i];
        PyObject *key = entry->me_key;

        if (key != NULL) {
            if (PyUnicode_CheckExact(key)) {
                Py_hash_t hash = ((PyASCIIObject *)key)->hash;
                assert(hash != -1);
                assert(entry->me_hash == hash);
            }
            else {
                /* test_dict fails if PyObject_Hash() is called again */
                assert(entry->me_hash != -1);
            }
            if (!splitted) {
                assert(entry->me_value != NULL);
            }
        }

        if (splitted) {
            assert(entry->me_value == NULL);
        }
    }

    if (splitted) {
        /* splitted table */
        for (i=0; i < mp->ma_used; i++) {
            assert(mp->ma_values[i] != NULL);
        }
    }
#endif

    return 1;
}
#endif


static PyDictKeysObject *new_keys_object(Py_ssize_t size)
{
    PyDictKeysObject *dk;
    Py_ssize_t es, usable;

    assert(size >= PyDict_MINSIZE);
    assert(IS_POWER_OF_2(size));

    usable = USABLE_FRACTION(size);
    if (size <= 0xff) {
        es = 1;
    }
    else if (size <= 0xffff) {
        es = 2;
    }
#if SIZEOF_VOID_P > 4
    else if (size <= 0xffffffff) {
        es = 4;
    }
#endif
    else {
        es = sizeof(Py_ssize_t);
    }

    if (size == PyDict_MINSIZE && numfreekeys > 0) {
        dk = keys_free_list[--numfreekeys];
    }
    else {
        dk = PyObject_MALLOC(sizeof(PyDictKeysObject)
                             - Py_MEMBER_SIZE(PyDictKeysObject, dk_indices)
                             + es * size
                             + sizeof(PyDictKeyEntry) * usable);
        if (dk == NULL) {
            PyErr_NoMemory();
            return NULL;
        }
    }
    DK_DEBUG_INCREF dk->dk_refcnt = 1;
    dk->dk_size = size;
    dk->dk_usable = usable;
    dk->dk_lookup = lookdict_unicode_nodummy;
    dk->dk_nentries = 0;
    memset(&dk->dk_indices.as_1[0], 0xff, es * size);
    memset(DK_ENTRIES(dk), 0, sizeof(PyDictKeyEntry) * usable);
    return dk;
}

static void
free_keys_object(PyDictKeysObject *keys)
{
    PyDictKeyEntry *entries = DK_ENTRIES(keys);
    Py_ssize_t i, n;
    for (i = 0, n = keys->dk_nentries; i < n; i++) {
        Py_XDECREF(entries[i].me_key);
        Py_XDECREF(entries[i].me_value);
    }
    if (keys->dk_size == PyDict_MINSIZE && numfreekeys < PyDict_MAXFREELIST) {
        keys_free_list[numfreekeys++] = keys;
        return;
    }
    PyObject_FREE(keys);
}

#define new_values(size) PyMem_NEW(PyObject *, size)
#define free_values(values) PyMem_FREE(values)

/* Consumes a reference to the keys object */
static PyObject *
new_dict(PyDictKeysObject *keys, PyObject **values)
{
    PyDictObject *mp;
    assert(keys != NULL);
    if (numfree) {
        mp = free_list[--numfree];
        assert (mp != NULL);
        assert (Py_TYPE(mp) == &PyDict_Type);
        _Py_NewReference((PyObject *)mp);
    }
    else {
        mp = PyObject_GC_New(PyDictObject, &PyDict_Type);
        if (mp == NULL) {
            DK_DECREF(keys);
            free_values(values);
            return NULL;
        }
    }
    mp->ma_keys = keys;
    mp->ma_values = values;
    mp->ma_used = 0;
    mp->ma_version_tag = DICT_NEXT_VERSION();
    assert(_PyDict_CheckConsistency(mp));
    return (PyObject *)mp;
}

/* Consumes a reference to the keys object */
static PyObject *
new_dict_with_shared_keys(PyDictKeysObject *keys)
{
    PyObject **values;
    Py_ssize_t i, size;

    size = USABLE_FRACTION(DK_SIZE(keys));
    values = new_values(size);
    if (values == NULL) {
        DK_DECREF(keys);
        return PyErr_NoMemory();
    }
    for (i = 0; i < size; i++) {
        values[i] = NULL;
    }
    return new_dict(keys, values);
}

PyObject *
PyDict_New(void)
{
    PyDictKeysObject *keys = new_keys_object(PyDict_MINSIZE);
    if (keys == NULL)
        return NULL;
    return new_dict(keys, NULL);
}

/* Search index of hash table from offset of entry table */
static Py_ssize_t
lookdict_index(PyDictKeysObject *k, Py_hash_t hash, Py_ssize_t index)
{
    size_t i;
    size_t mask = DK_MASK(k);
    Py_ssize_t ix;

    i = (size_t)hash & mask;
    ix = dk_get_index(k, i);
    if (ix == index) {
        return i;
    }
    if (ix == DKIX_EMPTY) {
        return DKIX_EMPTY;
    }

    for (size_t perturb = hash;;) {
        perturb >>= PERTURB_SHIFT;
        i = mask & ((i << 2) + i + perturb + 1);
        ix = dk_get_index(k, i);
        if (ix == index) {
            return i;
        }
        if (ix == DKIX_EMPTY) {
            return DKIX_EMPTY;
        }
    }
    assert(0);          /* NOT REACHED */
    return DKIX_ERROR;
}

/*
The basic lookup function used by all operations.
This is based on Algorithm D from Knuth Vol. 3, Sec. 6.4.
Open addressing is preferred over chaining since the link overhead for
chaining would be substantial (100% with typical malloc overhead).

The initial probe index is computed as hash mod the table size. Subsequent
probe indices are computed as explained earlier.

All arithmetic on hash should ignore overflow.

The details in this version are due to Tim Peters, building on many past
contributions by Reimer Behrends, Jyrki Alakuijala, Vladimir Marangozov and
Christian Tismer.

lookdict() is general-purpose, and may return DKIX_ERROR if (and only if) a
comparison raises an exception.
lookdict_unicode() below is specialized to string keys, comparison of which can
never raise an exception; that function can never return DKIX_ERROR.
lookdict_unicode_nodummy is further specialized for string keys that cannot be
the <dummy> value.
For both, when the key isn't found a DKIX_EMPTY is returned. hashpos returns
where the key index should be inserted.
*/
static Py_ssize_t
lookdict(PyDictObject *mp, PyObject *key,
         Py_hash_t hash, PyObject ***value_addr, Py_ssize_t *hashpos)
{
    size_t i, mask;
    Py_ssize_t ix, freeslot;
    int cmp;
    PyDictKeysObject *dk;
    PyDictKeyEntry *ep0, *ep;
    PyObject *startkey;

top:
    dk = mp->ma_keys;
    mask = DK_MASK(dk);
    ep0 = DK_ENTRIES(dk);
    i = (size_t)hash & mask;

    ix = dk_get_index(dk, i);
    if (ix == DKIX_EMPTY) {
        if (hashpos != NULL)
            *hashpos = i;
        *value_addr = NULL;
        return DKIX_EMPTY;
    }
    if (ix == DKIX_DUMMY) {
        freeslot = i;
    }
    else {
        ep = &ep0[ix];
        assert(ep->me_key != NULL);
        if (ep->me_key == key) {
            *value_addr = &ep->me_value;
            if (hashpos != NULL)
                *hashpos = i;
            return ix;
        }
        if (ep->me_hash == hash) {
            startkey = ep->me_key;
            Py_INCREF(startkey);
            cmp = PyObject_RichCompareBool(startkey, key, Py_EQ);
            Py_DECREF(startkey);
            if (cmp < 0) {
                *value_addr = NULL;
                return DKIX_ERROR;
            }
            if (dk == mp->ma_keys && ep->me_key == startkey) {
                if (cmp > 0) {
                    *value_addr = &ep->me_value;
                    if (hashpos != NULL)
                        *hashpos = i;
                    return ix;
                }
            }
            else {
                /* The dict was mutated, restart */
                goto top;
            }
        }
        freeslot = -1;
    }

    for (size_t perturb = hash;;) {
        perturb >>= PERTURB_SHIFT;
        i = ((i << 2) + i + perturb + 1) & mask;
        ix = dk_get_index(dk, i);
        if (ix == DKIX_EMPTY) {
            if (hashpos != NULL) {
                *hashpos = (freeslot == -1) ? (Py_ssize_t)i : freeslot;
            }
            *value_addr = NULL;
            return ix;
        }
        if (ix == DKIX_DUMMY) {
            if (freeslot == -1)
                freeslot = i;
            continue;
        }
        ep = &ep0[ix];
        assert(ep->me_key != NULL);
        if (ep->me_key == key) {
            if (hashpos != NULL) {
                *hashpos = i;
            }
            *value_addr = &ep->me_value;
            return ix;
        }
        if (ep->me_hash == hash) {
            startkey = ep->me_key;
            Py_INCREF(startkey);
            cmp = PyObject_RichCompareBool(startkey, key, Py_EQ);
            Py_DECREF(startkey);
            if (cmp < 0) {
                *value_addr = NULL;
                return DKIX_ERROR;
            }
            if (dk == mp->ma_keys && ep->me_key == startkey) {
                if (cmp > 0) {
                    if (hashpos != NULL) {
                        *hashpos = i;
                    }
                    *value_addr = &ep->me_value;
                    return ix;
                }
            }
            else {
                /* The dict was mutated, restart */
                goto top;
            }
        }
    }
    assert(0);          /* NOT REACHED */
    return 0;
}

/* Specialized version for string-only keys */
static Py_ssize_t
lookdict_unicode(PyDictObject *mp, PyObject *key,
                 Py_hash_t hash, PyObject ***value_addr, Py_ssize_t *hashpos)
{
    size_t i;
    size_t mask = DK_MASK(mp->ma_keys);
    Py_ssize_t ix, freeslot;
    PyDictKeyEntry *ep, *ep0 = DK_ENTRIES(mp->ma_keys);

    assert(mp->ma_values == NULL);
    /* Make sure this function doesn't have to handle non-unicode keys,
       including subclasses of str; e.g., one reason to subclass
       unicodes is to override __eq__, and for speed we don't cater to
       that here. */
    if (!PyUnicode_CheckExact(key)) {
        mp->ma_keys->dk_lookup = lookdict;
        return lookdict(mp, key, hash, value_addr, hashpos);
    }
    i = (size_t)hash & mask;
    ix = dk_get_index(mp->ma_keys, i);
    if (ix == DKIX_EMPTY) {
        if (hashpos != NULL)
            *hashpos = i;
        *value_addr = NULL;
        return DKIX_EMPTY;
    }
    if (ix == DKIX_DUMMY) {
        freeslot = i;
    }
    else {
        ep = &ep0[ix];
        assert(ep->me_key != NULL);
        if (ep->me_key == key
            || (ep->me_hash == hash && unicode_eq(ep->me_key, key))) {
            if (hashpos != NULL)
                *hashpos = i;
            *value_addr = &ep->me_value;
            return ix;
        }
        freeslot = -1;
    }

    for (size_t perturb = hash;;) {
        perturb >>= PERTURB_SHIFT;
        i = mask & ((i << 2) + i + perturb + 1);
        ix = dk_get_index(mp->ma_keys, i);
        if (ix == DKIX_EMPTY) {
            if (hashpos != NULL) {
                *hashpos = (freeslot == -1) ? (Py_ssize_t)i : freeslot;
            }
            *value_addr = NULL;
            return DKIX_EMPTY;
        }
        if (ix == DKIX_DUMMY) {
            if (freeslot == -1)
                freeslot = i;
            continue;
        }
        ep = &ep0[ix];
        assert(ep->me_key != NULL);
        if (ep->me_key == key
            || (ep->me_hash == hash && unicode_eq(ep->me_key, key))) {
            *value_addr = &ep->me_value;
            if (hashpos != NULL) {
                *hashpos = i;
            }
            return ix;
        }
    }
    assert(0);          /* NOT REACHED */
    return 0;
}

/* Faster version of lookdict_unicode when it is known that no <dummy> keys
 * will be present. */
static Py_ssize_t
lookdict_unicode_nodummy(PyDictObject *mp, PyObject *key,
                         Py_hash_t hash, PyObject ***value_addr,
                         Py_ssize_t *hashpos)
{
    size_t i;
    size_t mask = DK_MASK(mp->ma_keys);
    Py_ssize_t ix;
    PyDictKeyEntry *ep, *ep0 = DK_ENTRIES(mp->ma_keys);

    assert(mp->ma_values == NULL);
    /* Make sure this function doesn't have to handle non-unicode keys,
       including subclasses of str; e.g., one reason to subclass
       unicodes is to override __eq__, and for speed we don't cater to
       that here. */
    if (!PyUnicode_CheckExact(key)) {
        mp->ma_keys->dk_lookup = lookdict;
        return lookdict(mp, key, hash, value_addr, hashpos);
    }
    i = (size_t)hash & mask;
    ix = dk_get_index(mp->ma_keys, i);
    assert (ix != DKIX_DUMMY);
    if (ix == DKIX_EMPTY) {
        if (hashpos != NULL)
            *hashpos = i;
        *value_addr = NULL;
        return DKIX_EMPTY;
    }
    ep = &ep0[ix];
    assert(ep->me_key != NULL);
    assert(PyUnicode_CheckExact(ep->me_key));
    if (ep->me_key == key ||
        (ep->me_hash == hash && unicode_eq(ep->me_key, key))) {
        if (hashpos != NULL)
            *hashpos = i;
        *value_addr = &ep->me_value;
        return ix;
    }
    for (size_t perturb = hash;;) {
        perturb >>= PERTURB_SHIFT;
        i = mask & ((i << 2) + i + perturb + 1);
        ix = dk_get_index(mp->ma_keys, i);
        assert (ix != DKIX_DUMMY);
        if (ix == DKIX_EMPTY) {
            if (hashpos != NULL)
                *hashpos = i;
            *value_addr = NULL;
            return DKIX_EMPTY;
        }
        ep = &ep0[ix];
        assert(ep->me_key != NULL && PyUnicode_CheckExact(ep->me_key));
        if (ep->me_key == key ||
            (ep->me_hash == hash && unicode_eq(ep->me_key, key))) {
            if (hashpos != NULL)
                *hashpos = i;
            *value_addr = &ep->me_value;
            return ix;
        }
    }
    assert(0);          /* NOT REACHED */
    return 0;
}

/* Version of lookdict for split tables.
 * All split tables and only split tables use this lookup function.
 * Split tables only contain unicode keys and no dummy keys,
 * so algorithm is the same as lookdict_unicode_nodummy.
 */
static Py_ssize_t
lookdict_split(PyDictObject *mp, PyObject *key,
               Py_hash_t hash, PyObject ***value_addr, Py_ssize_t *hashpos)
{
    size_t i;
    size_t mask = DK_MASK(mp->ma_keys);
    Py_ssize_t ix;
    PyDictKeyEntry *ep, *ep0 = DK_ENTRIES(mp->ma_keys);

    /* mp must split table */
    assert(mp->ma_values != NULL);
    if (!PyUnicode_CheckExact(key)) {
        ix = lookdict(mp, key, hash, value_addr, hashpos);
        if (ix >= 0) {
            *value_addr = &mp->ma_values[ix];
        }
        return ix;
    }

    i = (size_t)hash & mask;
    ix = dk_get_index(mp->ma_keys, i);
    if (ix == DKIX_EMPTY) {
        if (hashpos != NULL)
            *hashpos = i;
        *value_addr = NULL;
        return DKIX_EMPTY;
    }
    assert(ix >= 0);
    ep = &ep0[ix];
    assert(ep->me_key != NULL && PyUnicode_CheckExact(ep->me_key));
    if (ep->me_key == key ||
        (ep->me_hash == hash && unicode_eq(ep->me_key, key))) {
        if (hashpos != NULL)
            *hashpos = i;
        *value_addr = &mp->ma_values[ix];
        return ix;
    }
    for (size_t perturb = hash;;) {
        perturb >>= PERTURB_SHIFT;
        i = mask & ((i << 2) + i + perturb + 1);
        ix = dk_get_index(mp->ma_keys, i);
        if (ix == DKIX_EMPTY) {
            if (hashpos != NULL)
                *hashpos = i;
            *value_addr = NULL;
            return DKIX_EMPTY;
        }
        assert(ix >= 0);
        ep = &ep0[ix];
        assert(ep->me_key != NULL && PyUnicode_CheckExact(ep->me_key));
        if (ep->me_key == key ||
            (ep->me_hash == hash && unicode_eq(ep->me_key, key))) {
            if (hashpos != NULL)
                *hashpos = i;
            *value_addr = &mp->ma_values[ix];
            return ix;
        }
    }
    assert(0);          /* NOT REACHED */
    return 0;
}

int
_PyDict_HasOnlyStringKeys(PyObject *dict)
{
    Py_ssize_t pos = 0;
    PyObject *key, *value;
    assert(PyDict_Check(dict));
    /* Shortcut */
    if (((PyDictObject *)dict)->ma_keys->dk_lookup != lookdict)
        return 1;
    while (PyDict_Next(dict, &pos, &key, &value))
        if (!PyUnicode_Check(key))
            return 0;
    return 1;
}

#define MAINTAIN_TRACKING(mp, key, value) \
    do { \
        if (!_PyObject_GC_IS_TRACKED(mp)) { \
            if (_PyObject_GC_MAY_BE_TRACKED(key) || \
                _PyObject_GC_MAY_BE_TRACKED(value)) { \
                _PyObject_GC_TRACK(mp); \
            } \
        } \
    } while(0)

void
_PyDict_MaybeUntrack(PyObject *op)
{
    PyDictObject *mp;
    PyObject *value;
    Py_ssize_t i, numentries;
    PyDictKeyEntry *ep0;

    if (!PyDict_CheckExact(op) || !_PyObject_GC_IS_TRACKED(op))
        return;

    mp = (PyDictObject *) op;
    ep0 = DK_ENTRIES(mp->ma_keys);
    numentries = mp->ma_keys->dk_nentries;
    if (_PyDict_HasSplitTable(mp)) {
        for (i = 0; i < numentries; i++) {
            if ((value = mp->ma_values[i]) == NULL)
                continue;
            if (_PyObject_GC_MAY_BE_TRACKED(value)) {
                assert(!_PyObject_GC_MAY_BE_TRACKED(ep0[i].me_key));
                return;
            }
        }
    }
    else {
        for (i = 0; i < numentries; i++) {
            if ((value = ep0[i].me_value) == NULL)
                continue;
            if (_PyObject_GC_MAY_BE_TRACKED(value) ||
                _PyObject_GC_MAY_BE_TRACKED(ep0[i].me_key))
                return;
        }
    }
    _PyObject_GC_UNTRACK(op);
}

/* Internal function to find slot for an item from its hash
   when it is known that the key is not present in the dict.

   The dict must be combined. */
static void
find_empty_slot(PyDictObject *mp, PyObject *key, Py_hash_t hash,
                PyObject ***value_addr, Py_ssize_t *hashpos)
{
    size_t i;
    size_t mask = DK_MASK(mp->ma_keys);
    Py_ssize_t ix;
    PyDictKeyEntry *ep, *ep0 = DK_ENTRIES(mp->ma_keys);

    assert(!_PyDict_HasSplitTable(mp));
    assert(hashpos != NULL);
    assert(key != NULL);

    if (!PyUnicode_CheckExact(key))
        mp->ma_keys->dk_lookup = lookdict;
    i = hash & mask;
    ix = dk_get_index(mp->ma_keys, i);
    for (size_t perturb = hash; ix != DKIX_EMPTY;) {
        perturb >>= PERTURB_SHIFT;
        i = (i << 2) + i + perturb + 1;
        ix = dk_get_index(mp->ma_keys, i & mask);
    }
    ep = &ep0[mp->ma_keys->dk_nentries];
    *hashpos = i & mask;
    assert(ep->me_value == NULL);
    *value_addr = &ep->me_value;
}

static int
insertion_resize(PyDictObject *mp)
{
    return dictresize(mp, GROWTH_RATE(mp));
}

/*
Internal routine to insert a new item into the table.
Used both by the internal resize routine and by the public insert routine.
Returns -1 if an error occurred, or 0 on success.
*/
static int
insertdict(PyDictObject *mp, PyObject *key, Py_hash_t hash, PyObject *value)
{
    PyObject *old_value;
    PyObject **value_addr;
    PyDictKeyEntry *ep, *ep0;
    Py_ssize_t hashpos, ix;

    if (mp->ma_values != NULL && !PyUnicode_CheckExact(key)) {
        if (insertion_resize(mp) < 0)
            return -1;
    }

    ix = mp->ma_keys->dk_lookup(mp, key, hash, &value_addr, &hashpos);
    if (ix == DKIX_ERROR) {
        return -1;
    }

    assert(PyUnicode_CheckExact(key) || mp->ma_keys->dk_lookup == lookdict);
    Py_INCREF(value);
    MAINTAIN_TRACKING(mp, key, value);

    /* When insertion order is different from shared key, we can't share
     * the key anymore.  Convert this instance to combine table.
     */
    if (_PyDict_HasSplitTable(mp) &&
        ((ix >= 0 && *value_addr == NULL && mp->ma_used != ix) ||
         (ix == DKIX_EMPTY && mp->ma_used != mp->ma_keys->dk_nentries))) {
        if (insertion_resize(mp) < 0) {
            Py_DECREF(value);
            return -1;
        }
        find_empty_slot(mp, key, hash, &value_addr, &hashpos);
        ix = DKIX_EMPTY;
    }

    if (ix == DKIX_EMPTY) {
        /* Insert into new slot. */
        if (mp->ma_keys->dk_usable <= 0) {
            /* Need to resize. */
            if (insertion_resize(mp) < 0) {
                Py_DECREF(value);
                return -1;
            }
            find_empty_slot(mp, key, hash, &value_addr, &hashpos);
        }
        ep0 = DK_ENTRIES(mp->ma_keys);
        ep = &ep0[mp->ma_keys->dk_nentries];
        dk_set_index(mp->ma_keys, hashpos, mp->ma_keys->dk_nentries);
        Py_INCREF(key);
        ep->me_key = key;
        ep->me_hash = hash;
        if (mp->ma_values) {
            assert (mp->ma_values[mp->ma_keys->dk_nentries] == NULL);
            mp->ma_values[mp->ma_keys->dk_nentries] = value;
        }
        else {
            ep->me_value = value;
        }
        mp->ma_used++;
        mp->ma_version_tag = DICT_NEXT_VERSION();
        mp->ma_keys->dk_usable--;
        mp->ma_keys->dk_nentries++;
        assert(mp->ma_keys->dk_usable >= 0);
        assert(_PyDict_CheckConsistency(mp));
        return 0;
    }

    assert(value_addr != NULL);

    old_value = *value_addr;
    if (old_value != NULL) {
        *value_addr = value;
        mp->ma_version_tag = DICT_NEXT_VERSION();
        assert(_PyDict_CheckConsistency(mp));

        Py_DECREF(old_value); /* which **CAN** re-enter (see issue #22653) */
        return 0;
    }

    /* pending state */
    assert(_PyDict_HasSplitTable(mp));
    assert(ix == mp->ma_used);
    *value_addr = value;
    mp->ma_used++;
    mp->ma_version_tag = DICT_NEXT_VERSION();
    assert(_PyDict_CheckConsistency(mp));
    return 0;
}

/*
Internal routine used by dictresize() to insert an item which is
known to be absent from the dict.  This routine also assumes that
the dict contains no deleted entries.  Besides the performance benefit,
using insertdict() in dictresize() is dangerous (SF bug #1456209).
Note that no refcounts are changed by this routine; if needed, the caller
is responsible for incref'ing `key` and `value`.
Neither mp->ma_used nor k->dk_usable are modified by this routine; the caller
must set them correctly
*/
static void
insertdict_clean(PyDictObject *mp, PyObject *key, Py_hash_t hash,
                 PyObject *value)
{
    size_t i;
    PyDictKeysObject *k = mp->ma_keys;
    size_t mask = (size_t)DK_SIZE(k)-1;
    PyDictKeyEntry *ep0 = DK_ENTRIES(mp->ma_keys);
    PyDictKeyEntry *ep;

    assert(k->dk_lookup != NULL);
    assert(value != NULL);
    assert(key != NULL);
    assert(PyUnicode_CheckExact(key) || k->dk_lookup == lookdict);
    i = hash & mask;
    for (size_t perturb = hash; dk_get_index(k, i) != DKIX_EMPTY;) {
        perturb >>= PERTURB_SHIFT;
        i = mask & ((i << 2) + i + perturb + 1);
    }
    ep = &ep0[k->dk_nentries];
    assert(ep->me_value == NULL);
    dk_set_index(k, i, k->dk_nentries);
    k->dk_nentries++;
    ep->me_key = key;
    ep->me_hash = hash;
    ep->me_value = value;
}

/*
Restructure the table by allocating a new table and reinserting all
items again.  When entries have been deleted, the new table may
actually be smaller than the old one.
If a table is split (its keys and hashes are shared, its values are not),
then the values are temporarily copied into the table, it is resized as
a combined table, then the me_value slots in the old table are NULLed out.
After resizing a table is always combined,
but can be resplit by make_keys_shared().
*/
static int
dictresize(PyDictObject *mp, Py_ssize_t minsize)
{
    Py_ssize_t i, newsize;
    PyDictKeysObject *oldkeys;
    PyObject **oldvalues;
    PyDictKeyEntry *ep0;

    /* Find the smallest table size > minused. */
    for (newsize = PyDict_MINSIZE;
         newsize < minsize && newsize > 0;
         newsize <<= 1)
        ;
    if (newsize <= 0) {
        PyErr_NoMemory();
        return -1;
    }
    oldkeys = mp->ma_keys;
    oldvalues = mp->ma_values;
    /* Allocate a new table. */
    mp->ma_keys = new_keys_object(newsize);
    if (mp->ma_keys == NULL) {
        mp->ma_keys = oldkeys;
        return -1;
    }
    // New table must be large enough.
    assert(mp->ma_keys->dk_usable >= mp->ma_used);
    if (oldkeys->dk_lookup == lookdict)
        mp->ma_keys->dk_lookup = lookdict;
    mp->ma_values = NULL;
    ep0 = DK_ENTRIES(oldkeys);
    /* Main loop below assumes we can transfer refcount to new keys
     * and that value is stored in me_value.
     * Increment ref-counts and copy values here to compensate
     * This (resizing a split table) should be relatively rare */
    if (oldvalues != NULL) {
        for (i = 0; i < oldkeys->dk_nentries; i++) {
            if (oldvalues[i] != NULL) {
                Py_INCREF(ep0[i].me_key);
                ep0[i].me_value = oldvalues[i];
            }
        }
    }
    /* Main loop */
    for (i = 0; i < oldkeys->dk_nentries; i++) {
        PyDictKeyEntry *ep = &ep0[i];
        if (ep->me_value != NULL) {
            insertdict_clean(mp, ep->me_key, ep->me_hash, ep->me_value);
        }
    }
    mp->ma_keys->dk_usable -= mp->ma_used;
    if (oldvalues != NULL) {
        /* NULL out me_value slot in oldkeys, in case it was shared */
        for (i = 0; i < oldkeys->dk_nentries; i++)
            ep0[i].me_value = NULL;
        DK_DECREF(oldkeys);
        if (oldvalues != empty_values) {
            free_values(oldvalues);
        }
    }
    else {
        assert(oldkeys->dk_lookup != lookdict_split);
        assert(oldkeys->dk_refcnt == 1);
        DK_DEBUG_DECREF PyObject_FREE(oldkeys);
    }
    return 0;
}

/* Returns NULL if unable to split table.
 * A NULL return does not necessarily indicate an error */
static PyDictKeysObject *
make_keys_shared(PyObject *op)
{
    Py_ssize_t i;
    Py_ssize_t size;
    PyDictObject *mp = (PyDictObject *)op;

    if (!PyDict_CheckExact(op))
        return NULL;
    if (!_PyDict_HasSplitTable(mp)) {
        PyDictKeyEntry *ep0;
        PyObject **values;
        assert(mp->ma_keys->dk_refcnt == 1);
        if (mp->ma_keys->dk_lookup == lookdict) {
            return NULL;
        }
        else if (mp->ma_keys->dk_lookup == lookdict_unicode) {
            /* Remove dummy keys */
            if (dictresize(mp, DK_SIZE(mp->ma_keys)))
                return NULL;
        }
        assert(mp->ma_keys->dk_lookup == lookdict_unicode_nodummy);
        /* Copy values into a new array */
        ep0 = DK_ENTRIES(mp->ma_keys);
        size = USABLE_FRACTION(DK_SIZE(mp->ma_keys));
        values = new_values(size);
        if (values == NULL) {
            PyErr_SetString(PyExc_MemoryError,
                "Not enough memory to allocate new values array");
            return NULL;
        }
        for (i = 0; i < size; i++) {
            values[i] = ep0[i].me_value;
            ep0[i].me_value = NULL;
        }
        mp->ma_keys->dk_lookup = lookdict_split;
        mp->ma_values = values;
    }
    DK_INCREF(mp->ma_keys);
    return mp->ma_keys;
}

PyObject *
_PyDict_NewPresized(Py_ssize_t minused)
{
    const Py_ssize_t max_presize = 128 * 1024;
    Py_ssize_t newsize;
    PyDictKeysObject *new_keys;

    /* There are no strict guarantee that returned dict can contain minused
     * items without resize.  So we create medium size dict instead of very
     * large dict or MemoryError.
     */
    if (minused > USABLE_FRACTION(max_presize)) {
        newsize = max_presize;
    }
    else {
        Py_ssize_t minsize = ESTIMATE_SIZE(minused);
        newsize = PyDict_MINSIZE;
        while (newsize < minsize) {
            newsize <<= 1;
        }
    }
    assert(IS_POWER_OF_2(newsize));

    new_keys = new_keys_object(newsize);
    if (new_keys == NULL)
        return NULL;
    return new_dict(new_keys, NULL);
}

/* Note that, for historical reasons, PyDict_GetItem() suppresses all errors
 * that may occur (originally dicts supported only string keys, and exceptions
 * weren't possible).  So, while the original intent was that a NULL return
 * meant the key wasn't present, in reality it can mean that, or that an error
 * (suppressed) occurred while computing the key's hash, or that some error
 * (suppressed) occurred when comparing keys in the dict's internal probe
 * sequence.  A nasty example of the latter is when a Python-coded comparison
 * function hits a stack-depth error, which can cause this to return NULL
 * even if the key is present.
 */
PyObject *
PyDict_GetItem(PyObject *op, PyObject *key)
{
    Py_hash_t hash;
    Py_ssize_t ix;
    PyDictObject *mp = (PyDictObject *)op;
    PyThreadState *tstate;
    PyObject **value_addr;

    if (!PyDict_Check(op))
        return NULL;
    if (!PyUnicode_CheckExact(key) ||
        (hash = ((PyASCIIObject *) key)->hash) == -1)
    {
        hash = PyObject_Hash(key);
        if (hash == -1) {
            PyErr_Clear();
            return NULL;
        }
    }

    /* We can arrive here with a NULL tstate during initialization: try
       running "python -Wi" for an example related to string interning.
       Let's just hope that no exception occurs then...  This must be
       _PyThreadState_Current and not PyThreadState_GET() because in debug
       mode, the latter complains if tstate is NULL. */
    tstate = _PyThreadState_UncheckedGet();
    if (tstate != NULL && tstate->curexc_type != NULL) {
        /* preserve the existing exception */
        PyObject *err_type, *err_value, *err_tb;
        PyErr_Fetch(&err_type, &err_value, &err_tb);
        ix = (mp->ma_keys->dk_lookup)(mp, key, hash, &value_addr, NULL);
        /* ignore errors */
        PyErr_Restore(err_type, err_value, err_tb);
        if (ix < 0)
            return NULL;
    }
    else {
        ix = (mp->ma_keys->dk_lookup)(mp, key, hash, &value_addr, NULL);
        if (ix < 0) {
            PyErr_Clear();
            return NULL;
        }
    }
    return *value_addr;
}

/* Same as PyDict_GetItemWithError() but with hash supplied by caller.
   This returns NULL *with* an exception set if an exception occurred.
   It returns NULL *without* an exception set if the key wasn't present.
*/
PyObject *
_PyDict_GetItem_KnownHash(PyObject *op, PyObject *key, Py_hash_t hash)
{
    Py_ssize_t ix;
    PyDictObject *mp = (PyDictObject *)op;
    PyObject **value_addr;

    if (!PyDict_Check(op)) {
        PyErr_BadInternalCall();
        return NULL;
    }

    ix = (mp->ma_keys->dk_lookup)(mp, key, hash, &value_addr, NULL);
    if (ix < 0) {
        return NULL;
    }
    return *value_addr;
}

/* Variant of PyDict_GetItem() that doesn't suppress exceptions.
   This returns NULL *with* an exception set if an exception occurred.
   It returns NULL *without* an exception set if the key wasn't present.
*/
PyObject *
PyDict_GetItemWithError(PyObject *op, PyObject *key)
{
    Py_ssize_t ix;
    Py_hash_t hash;
    PyDictObject*mp = (PyDictObject *)op;
    PyObject **value_addr;

    if (!PyDict_Check(op)) {
        PyErr_BadInternalCall();
        return NULL;
    }
    if (!PyUnicode_CheckExact(key) ||
        (hash = ((PyASCIIObject *) key)->hash) == -1)
    {
        hash = PyObject_Hash(key);
        if (hash == -1) {
            return NULL;
        }
    }

    ix = (mp->ma_keys->dk_lookup)(mp, key, hash, &value_addr, NULL);
    if (ix < 0)
        return NULL;
    return *value_addr;
}

PyObject *
_PyDict_GetItemIdWithError(PyObject *dp, struct _Py_Identifier *key)
{
    PyObject *kv;
    kv = _PyUnicode_FromId(key); /* borrowed */
    if (kv == NULL)
        return NULL;
    return PyDict_GetItemWithError(dp, kv);
}

/* Fast version of global value lookup (LOAD_GLOBAL).
 * Lookup in globals, then builtins.
 *
 * Raise an exception and return NULL if an error occurred (ex: computing the
 * key hash failed, key comparison failed, ...). Return NULL if the key doesn't
 * exist. Return the value if the key exists.
 */
PyObject *
_PyDict_LoadGlobal(PyDictObject *globals, PyDictObject *builtins, PyObject *key)
{
    Py_ssize_t ix;
    Py_hash_t hash;
    PyObject **value_addr;

    if (!PyUnicode_CheckExact(key) ||
        (hash = ((PyASCIIObject *) key)->hash) == -1)
    {
        hash = PyObject_Hash(key);
        if (hash == -1)
            return NULL;
    }

    /* namespace 1: globals */
    ix = globals->ma_keys->dk_lookup(globals, key, hash, &value_addr, NULL);
    if (ix == DKIX_ERROR)
        return NULL;
    if (ix != DKIX_EMPTY && *value_addr != NULL)
        return *value_addr;

    /* namespace 2: builtins */
    ix = builtins->ma_keys->dk_lookup(builtins, key, hash, &value_addr, NULL);
    if (ix < 0)
        return NULL;
    return *value_addr;
}

/* CAUTION: PyDict_SetItem() must guarantee that it won't resize the
 * dictionary if it's merely replacing the value for an existing key.
 * This means that it's safe to loop over a dictionary with PyDict_Next()
 * and occasionally replace a value -- but you can't insert new keys or
 * remove them.
 */
int
PyDict_SetItem(PyObject *op, PyObject *key, PyObject *value)
{
    PyDictObject *mp;
    Py_hash_t hash;
    if (!PyDict_Check(op)) {
        PyErr_BadInternalCall();
        return -1;
    }
    assert(key);
    assert(value);
    mp = (PyDictObject *)op;
    if (!PyUnicode_CheckExact(key) ||
        (hash = ((PyASCIIObject *) key)->hash) == -1)
    {
        hash = PyObject_Hash(key);
        if (hash == -1)
            return -1;
    }

    /* insertdict() handles any resizing that might be necessary */
    return insertdict(mp, key, hash, value);
}

int
_PyDict_SetItem_KnownHash(PyObject *op, PyObject *key, PyObject *value,
                         Py_hash_t hash)
{
    PyDictObject *mp;

    if (!PyDict_Check(op)) {
        PyErr_BadInternalCall();
        return -1;
    }
    assert(key);
    assert(value);
    assert(hash != -1);
    mp = (PyDictObject *)op;

    /* insertdict() handles any resizing that might be necessary */
    return insertdict(mp, key, hash, value);
}

static int
delitem_common(PyDictObject *mp, PyDictKeyEntry *ep, PyObject **value_addr)
{
    PyObject *old_key, *old_value;

    old_value = *value_addr;
    *value_addr = NULL;
    mp->ma_used--;
    if (!_PyDict_HasSplitTable(mp)) {
        ENSURE_ALLOWS_DELETIONS(mp);
        old_key = ep->me_key;
        Py_INCREF(dummy);
        ep->me_key = dummy;
        Py_DECREF(old_key);
    }
    Py_DECREF(old_value);
    return 0;
}

int
PyDict_DelItem(PyObject *op, PyObject *key)
{
<<<<<<< HEAD
    Py_hash_t hash;
=======
    PyDictObject *mp;
    Py_hash_t hash;
    PyDictKeyEntry *ep;
    PyObject **value_addr;
>>>>>>> e10ca3a0

    assert(key);
    if (!PyUnicode_CheckExact(key) ||
        (hash = ((PyASCIIObject *) key)->hash) == -1) {
        hash = PyObject_Hash(key);
        if (hash == -1)
            return -1;
    }
<<<<<<< HEAD

    return _PyDict_DelItem_KnownHash(op, key, hash);
=======
    mp = (PyDictObject *)op;
    ep = (mp->ma_keys->dk_lookup)(mp, key, hash, &value_addr);
    if (ep == NULL)
        return -1;
    if (*value_addr == NULL) {
        _PyErr_SetKeyError(key);
        return -1;
    }
    return delitem_common(mp, ep, value_addr);
>>>>>>> e10ca3a0
}

int
_PyDict_DelItem_KnownHash(PyObject *op, PyObject *key, Py_hash_t hash)
{
    Py_ssize_t hashpos, ix;
    PyDictObject *mp;
    PyDictKeyEntry *ep;
    PyObject **value_addr;

    if (!PyDict_Check(op)) {
        PyErr_BadInternalCall();
        return -1;
    }
    assert(key);
    assert(hash != -1);
    mp = (PyDictObject *)op;
    ix = (mp->ma_keys->dk_lookup)(mp, key, hash, &value_addr, &hashpos);
    if (ix == DKIX_ERROR)
        return -1;
    if (ix == DKIX_EMPTY || *value_addr == NULL) {
        _PyErr_SetKeyError(key);
        return -1;
    }
<<<<<<< HEAD
    assert(dk_get_index(mp->ma_keys, hashpos) == ix);

    // Split table doesn't allow deletion.  Combine it.
    if (_PyDict_HasSplitTable(mp)) {
        if (dictresize(mp, DK_SIZE(mp->ma_keys))) {
            return -1;
        }
        ix = (mp->ma_keys->dk_lookup)(mp, key, hash, &value_addr, &hashpos);
        assert(ix >= 0);
    }

    old_value = *value_addr;
    assert(old_value != NULL);
    *value_addr = NULL;
    mp->ma_used--;
    mp->ma_version_tag = DICT_NEXT_VERSION();
    ep = &DK_ENTRIES(mp->ma_keys)[ix];
    dk_set_index(mp->ma_keys, hashpos, DKIX_DUMMY);
    ENSURE_ALLOWS_DELETIONS(mp);
    old_key = ep->me_key;
    ep->me_key = NULL;
    Py_DECREF(old_key);
    Py_DECREF(old_value);

    assert(_PyDict_CheckConsistency(mp));
    return 0;
=======
    return delitem_common(mp, ep, value_addr);
}

int
_PyDict_DelItemIf(PyObject *op, PyObject *key,
                  int (*predicate)(PyObject *value))
{
    PyDictObject *mp;
    Py_hash_t hash;
    PyDictKeyEntry *ep;
    PyObject **value_addr;
    int res;

    if (!PyDict_Check(op)) {
        PyErr_BadInternalCall();
        return -1;
    }
    assert(key);
    hash = PyObject_Hash(key);
    if (hash == -1)
        return -1;
    mp = (PyDictObject *)op;
    ep = (mp->ma_keys->dk_lookup)(mp, key, hash, &value_addr);
    if (ep == NULL)
        return -1;
    if (*value_addr == NULL) {
        _PyErr_SetKeyError(key);
        return -1;
    }
    res = predicate(*value_addr);
    if (res == -1)
        return -1;
    if (res > 0)
        return delitem_common(mp, ep, value_addr);
    else
        return 0;
>>>>>>> e10ca3a0
}


void
PyDict_Clear(PyObject *op)
{
    PyDictObject *mp;
    PyDictKeysObject *oldkeys;
    PyObject **oldvalues;
    Py_ssize_t i, n;

    if (!PyDict_Check(op))
        return;
    mp = ((PyDictObject *)op);
    oldkeys = mp->ma_keys;
    oldvalues = mp->ma_values;
    if (oldvalues == empty_values)
        return;
    /* Empty the dict... */
    DK_INCREF(Py_EMPTY_KEYS);
    mp->ma_keys = Py_EMPTY_KEYS;
    mp->ma_values = empty_values;
    mp->ma_used = 0;
    mp->ma_version_tag = DICT_NEXT_VERSION();
    /* ...then clear the keys and values */
    if (oldvalues != NULL) {
        n = oldkeys->dk_nentries;
        for (i = 0; i < n; i++)
            Py_CLEAR(oldvalues[i]);
        free_values(oldvalues);
        DK_DECREF(oldkeys);
    }
    else {
       assert(oldkeys->dk_refcnt == 1);
       DK_DECREF(oldkeys);
    }
    assert(_PyDict_CheckConsistency(mp));
}

/* Internal version of PyDict_Next that returns a hash value in addition
 * to the key and value.
 * Return 1 on success, return 0 when the reached the end of the dictionary
 * (or if op is not a dictionary)
 */
int
_PyDict_Next(PyObject *op, Py_ssize_t *ppos, PyObject **pkey,
             PyObject **pvalue, Py_hash_t *phash)
{
    Py_ssize_t i, n;
    PyDictObject *mp;
    PyDictKeyEntry *entry_ptr;
    PyObject *value;

    if (!PyDict_Check(op))
        return 0;
    mp = (PyDictObject *)op;
    i = *ppos;
    n = mp->ma_keys->dk_nentries;
    if ((size_t)i >= (size_t)n)
        return 0;
    if (mp->ma_values) {
        PyObject **value_ptr = &mp->ma_values[i];
        while (i < n && *value_ptr == NULL) {
            value_ptr++;
            i++;
        }
        if (i >= n)
            return 0;
        entry_ptr = &DK_ENTRIES(mp->ma_keys)[i];
        value = *value_ptr;
    }
    else {
        entry_ptr = &DK_ENTRIES(mp->ma_keys)[i];
        while (i < n && entry_ptr->me_value == NULL) {
            entry_ptr++;
            i++;
        }
        if (i >= n)
            return 0;
        value = entry_ptr->me_value;
    }
    *ppos = i+1;
    if (pkey)
        *pkey = entry_ptr->me_key;
    if (phash)
        *phash = entry_ptr->me_hash;
    if (pvalue)
        *pvalue = value;
    return 1;
}

/*
 * Iterate over a dict.  Use like so:
 *
 *     Py_ssize_t i;
 *     PyObject *key, *value;
 *     i = 0;   # important!  i should not otherwise be changed by you
 *     while (PyDict_Next(yourdict, &i, &key, &value)) {
 *         Refer to borrowed references in key and value.
 *     }
 *
 * Return 1 on success, return 0 when the reached the end of the dictionary
 * (or if op is not a dictionary)
 *
 * CAUTION:  In general, it isn't safe to use PyDict_Next in a loop that
 * mutates the dict.  One exception:  it is safe if the loop merely changes
 * the values associated with the keys (but doesn't insert new keys or
 * delete keys), via PyDict_SetItem().
 */
int
PyDict_Next(PyObject *op, Py_ssize_t *ppos, PyObject **pkey, PyObject **pvalue)
{
    return _PyDict_Next(op, ppos, pkey, pvalue, NULL);
}

/* Internal version of dict.pop(). */
PyObject *
_PyDict_Pop(PyObject *dict, PyObject *key, PyObject *deflt)
{
    Py_hash_t hash;
    Py_ssize_t ix, hashpos;
    PyObject *old_value, *old_key;
    PyDictKeyEntry *ep;
    PyObject **value_addr;
    PyDictObject *mp;

    assert(PyDict_Check(dict));
    mp = (PyDictObject *)dict;

    if (mp->ma_used == 0) {
        if (deflt) {
            Py_INCREF(deflt);
            return deflt;
        }
        _PyErr_SetKeyError(key);
        return NULL;
    }
    if (!PyUnicode_CheckExact(key) ||
        (hash = ((PyASCIIObject *) key)->hash) == -1) {
        hash = PyObject_Hash(key);
        if (hash == -1)
            return NULL;
    }
    ix = (mp->ma_keys->dk_lookup)(mp, key, hash, &value_addr, &hashpos);
    if (ix == DKIX_ERROR)
        return NULL;
    if (ix == DKIX_EMPTY || *value_addr == NULL) {
        if (deflt) {
            Py_INCREF(deflt);
            return deflt;
        }
        _PyErr_SetKeyError(key);
        return NULL;
    }

    // Split table doesn't allow deletion.  Combine it.
    if (_PyDict_HasSplitTable(mp)) {
        if (dictresize(mp, DK_SIZE(mp->ma_keys))) {
            return NULL;
        }
        ix = (mp->ma_keys->dk_lookup)(mp, key, hash, &value_addr, &hashpos);
        assert(ix >= 0);
    }

    old_value = *value_addr;
    assert(old_value != NULL);
    *value_addr = NULL;
    mp->ma_used--;
    mp->ma_version_tag = DICT_NEXT_VERSION();
    dk_set_index(mp->ma_keys, hashpos, DKIX_DUMMY);
    ep = &DK_ENTRIES(mp->ma_keys)[ix];
    ENSURE_ALLOWS_DELETIONS(mp);
    old_key = ep->me_key;
    ep->me_key = NULL;
    Py_DECREF(old_key);

    assert(_PyDict_CheckConsistency(mp));
    return old_value;
}

/* Internal version of dict.from_keys().  It is subclass-friendly. */
PyObject *
_PyDict_FromKeys(PyObject *cls, PyObject *iterable, PyObject *value)
{
    PyObject *it;       /* iter(iterable) */
    PyObject *key;
    PyObject *d;
    int status;

    d = PyObject_CallObject(cls, NULL);
    if (d == NULL)
        return NULL;

    if (PyDict_CheckExact(d) && ((PyDictObject *)d)->ma_used == 0) {
        if (PyDict_CheckExact(iterable)) {
            PyDictObject *mp = (PyDictObject *)d;
            PyObject *oldvalue;
            Py_ssize_t pos = 0;
            PyObject *key;
            Py_hash_t hash;

            if (dictresize(mp, ESTIMATE_SIZE(Py_SIZE(iterable)))) {
                Py_DECREF(d);
                return NULL;
            }

            while (_PyDict_Next(iterable, &pos, &key, &oldvalue, &hash)) {
                if (insertdict(mp, key, hash, value)) {
                    Py_DECREF(d);
                    return NULL;
                }
            }
            return d;
        }
        if (PyAnySet_CheckExact(iterable)) {
            PyDictObject *mp = (PyDictObject *)d;
            Py_ssize_t pos = 0;
            PyObject *key;
            Py_hash_t hash;

            if (dictresize(mp, ESTIMATE_SIZE(PySet_GET_SIZE(iterable)))) {
                Py_DECREF(d);
                return NULL;
            }

            while (_PySet_NextEntry(iterable, &pos, &key, &hash)) {
                if (insertdict(mp, key, hash, value)) {
                    Py_DECREF(d);
                    return NULL;
                }
            }
            return d;
        }
    }

    it = PyObject_GetIter(iterable);
    if (it == NULL){
        Py_DECREF(d);
        return NULL;
    }

    if (PyDict_CheckExact(d)) {
        while ((key = PyIter_Next(it)) != NULL) {
            status = PyDict_SetItem(d, key, value);
            Py_DECREF(key);
            if (status < 0)
                goto Fail;
        }
    } else {
        while ((key = PyIter_Next(it)) != NULL) {
            status = PyObject_SetItem(d, key, value);
            Py_DECREF(key);
            if (status < 0)
                goto Fail;
        }
    }

    if (PyErr_Occurred())
        goto Fail;
    Py_DECREF(it);
    return d;

Fail:
    Py_DECREF(it);
    Py_DECREF(d);
    return NULL;
}

/* Methods */

static void
dict_dealloc(PyDictObject *mp)
{
    PyObject **values = mp->ma_values;
    PyDictKeysObject *keys = mp->ma_keys;
    Py_ssize_t i, n;
    PyObject_GC_UnTrack(mp);
    Py_TRASHCAN_SAFE_BEGIN(mp)
    if (values != NULL) {
        if (values != empty_values) {
            for (i = 0, n = mp->ma_keys->dk_nentries; i < n; i++) {
                Py_XDECREF(values[i]);
            }
            free_values(values);
        }
        DK_DECREF(keys);
    }
    else if (keys != NULL) {
        assert(keys->dk_refcnt == 1);
        DK_DECREF(keys);
    }
    if (numfree < PyDict_MAXFREELIST && Py_TYPE(mp) == &PyDict_Type)
        free_list[numfree++] = mp;
    else
        Py_TYPE(mp)->tp_free((PyObject *)mp);
    Py_TRASHCAN_SAFE_END(mp)
}


static PyObject *
dict_repr(PyDictObject *mp)
{
    Py_ssize_t i;
    PyObject *key = NULL, *value = NULL;
    _PyUnicodeWriter writer;
    int first;

    i = Py_ReprEnter((PyObject *)mp);
    if (i != 0) {
        return i > 0 ? PyUnicode_FromString("{...}") : NULL;
    }

    if (mp->ma_used == 0) {
        Py_ReprLeave((PyObject *)mp);
        return PyUnicode_FromString("{}");
    }

    _PyUnicodeWriter_Init(&writer);
    writer.overallocate = 1;
    /* "{" + "1: 2" + ", 3: 4" * (len - 1) + "}" */
    writer.min_length = 1 + 4 + (2 + 4) * (mp->ma_used - 1) + 1;

    if (_PyUnicodeWriter_WriteChar(&writer, '{') < 0)
        goto error;

    /* Do repr() on each key+value pair, and insert ": " between them.
       Note that repr may mutate the dict. */
    i = 0;
    first = 1;
    while (PyDict_Next((PyObject *)mp, &i, &key, &value)) {
        PyObject *s;
        int res;

        /* Prevent repr from deleting key or value during key format. */
        Py_INCREF(key);
        Py_INCREF(value);

        if (!first) {
            if (_PyUnicodeWriter_WriteASCIIString(&writer, ", ", 2) < 0)
                goto error;
        }
        first = 0;

        s = PyObject_Repr(key);
        if (s == NULL)
            goto error;
        res = _PyUnicodeWriter_WriteStr(&writer, s);
        Py_DECREF(s);
        if (res < 0)
            goto error;

        if (_PyUnicodeWriter_WriteASCIIString(&writer, ": ", 2) < 0)
            goto error;

        s = PyObject_Repr(value);
        if (s == NULL)
            goto error;
        res = _PyUnicodeWriter_WriteStr(&writer, s);
        Py_DECREF(s);
        if (res < 0)
            goto error;

        Py_CLEAR(key);
        Py_CLEAR(value);
    }

    writer.overallocate = 0;
    if (_PyUnicodeWriter_WriteChar(&writer, '}') < 0)
        goto error;

    Py_ReprLeave((PyObject *)mp);

    return _PyUnicodeWriter_Finish(&writer);

error:
    Py_ReprLeave((PyObject *)mp);
    _PyUnicodeWriter_Dealloc(&writer);
    Py_XDECREF(key);
    Py_XDECREF(value);
    return NULL;
}

static Py_ssize_t
dict_length(PyDictObject *mp)
{
    return mp->ma_used;
}

static PyObject *
dict_subscript(PyDictObject *mp, PyObject *key)
{
    PyObject *v;
    Py_ssize_t ix;
    Py_hash_t hash;
    PyObject **value_addr;

    if (!PyUnicode_CheckExact(key) ||
        (hash = ((PyASCIIObject *) key)->hash) == -1) {
        hash = PyObject_Hash(key);
        if (hash == -1)
            return NULL;
    }
    ix = (mp->ma_keys->dk_lookup)(mp, key, hash, &value_addr, NULL);
    if (ix == DKIX_ERROR)
        return NULL;
    if (ix == DKIX_EMPTY || *value_addr == NULL) {
        if (!PyDict_CheckExact(mp)) {
            /* Look up __missing__ method if we're a subclass. */
            PyObject *missing, *res;
            _Py_IDENTIFIER(__missing__);
            missing = _PyObject_LookupSpecial((PyObject *)mp, &PyId___missing__);
            if (missing != NULL) {
                res = PyObject_CallFunctionObjArgs(missing,
                                                   key, NULL);
                Py_DECREF(missing);
                return res;
            }
            else if (PyErr_Occurred())
                return NULL;
        }
        _PyErr_SetKeyError(key);
        return NULL;
    }
    v = *value_addr;
    Py_INCREF(v);
    return v;
}

static int
dict_ass_sub(PyDictObject *mp, PyObject *v, PyObject *w)
{
    if (w == NULL)
        return PyDict_DelItem((PyObject *)mp, v);
    else
        return PyDict_SetItem((PyObject *)mp, v, w);
}

static PyMappingMethods dict_as_mapping = {
    (lenfunc)dict_length, /*mp_length*/
    (binaryfunc)dict_subscript, /*mp_subscript*/
    (objobjargproc)dict_ass_sub, /*mp_ass_subscript*/
};

static PyObject *
dict_keys(PyDictObject *mp)
{
    PyObject *v;
    Py_ssize_t i, j;
    PyDictKeyEntry *ep;
    Py_ssize_t size, n, offset;
    PyObject **value_ptr;

  again:
    n = mp->ma_used;
    v = PyList_New(n);
    if (v == NULL)
        return NULL;
    if (n != mp->ma_used) {
        /* Durnit.  The allocations caused the dict to resize.
         * Just start over, this shouldn't normally happen.
         */
        Py_DECREF(v);
        goto again;
    }
    ep = DK_ENTRIES(mp->ma_keys);
    size = mp->ma_keys->dk_nentries;
    if (mp->ma_values) {
        value_ptr = mp->ma_values;
        offset = sizeof(PyObject *);
    }
    else {
        value_ptr = &ep[0].me_value;
        offset = sizeof(PyDictKeyEntry);
    }
    for (i = 0, j = 0; i < size; i++) {
        if (*value_ptr != NULL) {
            PyObject *key = ep[i].me_key;
            Py_INCREF(key);
            PyList_SET_ITEM(v, j, key);
            j++;
        }
        value_ptr = (PyObject **)(((char *)value_ptr) + offset);
    }
    assert(j == n);
    return v;
}

static PyObject *
dict_values(PyDictObject *mp)
{
    PyObject *v;
    Py_ssize_t i, j;
    PyDictKeyEntry *ep;
    Py_ssize_t size, n, offset;
    PyObject **value_ptr;

  again:
    n = mp->ma_used;
    v = PyList_New(n);
    if (v == NULL)
        return NULL;
    if (n != mp->ma_used) {
        /* Durnit.  The allocations caused the dict to resize.
         * Just start over, this shouldn't normally happen.
         */
        Py_DECREF(v);
        goto again;
    }
    ep = DK_ENTRIES(mp->ma_keys);
    size = mp->ma_keys->dk_nentries;
    if (mp->ma_values) {
        value_ptr = mp->ma_values;
        offset = sizeof(PyObject *);
    }
    else {
        value_ptr = &ep[0].me_value;
        offset = sizeof(PyDictKeyEntry);
    }
    for (i = 0, j = 0; i < size; i++) {
        PyObject *value = *value_ptr;
        value_ptr = (PyObject **)(((char *)value_ptr) + offset);
        if (value != NULL) {
            Py_INCREF(value);
            PyList_SET_ITEM(v, j, value);
            j++;
        }
    }
    assert(j == n);
    return v;
}

static PyObject *
dict_items(PyDictObject *mp)
{
    PyObject *v;
    Py_ssize_t i, j, n;
    Py_ssize_t size, offset;
    PyObject *item, *key;
    PyDictKeyEntry *ep;
    PyObject **value_ptr;

    /* Preallocate the list of tuples, to avoid allocations during
     * the loop over the items, which could trigger GC, which
     * could resize the dict. :-(
     */
  again:
    n = mp->ma_used;
    v = PyList_New(n);
    if (v == NULL)
        return NULL;
    for (i = 0; i < n; i++) {
        item = PyTuple_New(2);
        if (item == NULL) {
            Py_DECREF(v);
            return NULL;
        }
        PyList_SET_ITEM(v, i, item);
    }
    if (n != mp->ma_used) {
        /* Durnit.  The allocations caused the dict to resize.
         * Just start over, this shouldn't normally happen.
         */
        Py_DECREF(v);
        goto again;
    }
    /* Nothing we do below makes any function calls. */
    ep = DK_ENTRIES(mp->ma_keys);
    size = mp->ma_keys->dk_nentries;
    if (mp->ma_values) {
        value_ptr = mp->ma_values;
        offset = sizeof(PyObject *);
    }
    else {
        value_ptr = &ep[0].me_value;
        offset = sizeof(PyDictKeyEntry);
    }
    for (i = 0, j = 0; i < size; i++) {
        PyObject *value = *value_ptr;
        value_ptr = (PyObject **)(((char *)value_ptr) + offset);
        if (value != NULL) {
            key = ep[i].me_key;
            item = PyList_GET_ITEM(v, j);
            Py_INCREF(key);
            PyTuple_SET_ITEM(item, 0, key);
            Py_INCREF(value);
            PyTuple_SET_ITEM(item, 1, value);
            j++;
        }
    }
    assert(j == n);
    return v;
}

/*[clinic input]
@classmethod
dict.fromkeys
    iterable: object
    value: object=None
    /

Returns a new dict with keys from iterable and values equal to value.
[clinic start generated code]*/

static PyObject *
dict_fromkeys_impl(PyTypeObject *type, PyObject *iterable, PyObject *value)
/*[clinic end generated code: output=8fb98e4b10384999 input=b85a667f9bf4669d]*/
{
    return _PyDict_FromKeys((PyObject *)type, iterable, value);
}

static int
dict_update_common(PyObject *self, PyObject *args, PyObject *kwds,
                   const char *methname)
{
    PyObject *arg = NULL;
    int result = 0;

    if (!PyArg_UnpackTuple(args, methname, 0, 1, &arg))
        result = -1;

    else if (arg != NULL) {
        _Py_IDENTIFIER(keys);
        if (_PyObject_HasAttrId(arg, &PyId_keys))
            result = PyDict_Merge(self, arg, 1);
        else
            result = PyDict_MergeFromSeq2(self, arg, 1);
    }
    if (result == 0 && kwds != NULL) {
        if (PyArg_ValidateKeywordArguments(kwds))
            result = PyDict_Merge(self, kwds, 1);
        else
            result = -1;
    }
    return result;
}

static PyObject *
dict_update(PyObject *self, PyObject *args, PyObject *kwds)
{
    if (dict_update_common(self, args, kwds, "update") != -1)
        Py_RETURN_NONE;
    return NULL;
}

/* Update unconditionally replaces existing items.
   Merge has a 3rd argument 'override'; if set, it acts like Update,
   otherwise it leaves existing items unchanged.

   PyDict_{Update,Merge} update/merge from a mapping object.

   PyDict_MergeFromSeq2 updates/merges from any iterable object
   producing iterable objects of length 2.
*/

int
PyDict_MergeFromSeq2(PyObject *d, PyObject *seq2, int override)
{
    PyObject *it;       /* iter(seq2) */
    Py_ssize_t i;       /* index into seq2 of current element */
    PyObject *item;     /* seq2[i] */
    PyObject *fast;     /* item as a 2-tuple or 2-list */

    assert(d != NULL);
    assert(PyDict_Check(d));
    assert(seq2 != NULL);

    it = PyObject_GetIter(seq2);
    if (it == NULL)
        return -1;

    for (i = 0; ; ++i) {
        PyObject *key, *value;
        Py_ssize_t n;

        fast = NULL;
        item = PyIter_Next(it);
        if (item == NULL) {
            if (PyErr_Occurred())
                goto Fail;
            break;
        }

        /* Convert item to sequence, and verify length 2. */
        fast = PySequence_Fast(item, "");
        if (fast == NULL) {
            if (PyErr_ExceptionMatches(PyExc_TypeError))
                PyErr_Format(PyExc_TypeError,
                    "cannot convert dictionary update "
                    "sequence element #%zd to a sequence",
                    i);
            goto Fail;
        }
        n = PySequence_Fast_GET_SIZE(fast);
        if (n != 2) {
            PyErr_Format(PyExc_ValueError,
                         "dictionary update sequence element #%zd "
                         "has length %zd; 2 is required",
                         i, n);
            goto Fail;
        }

        /* Update/merge with this (key, value) pair. */
        key = PySequence_Fast_GET_ITEM(fast, 0);
        value = PySequence_Fast_GET_ITEM(fast, 1);
        if (override || PyDict_GetItem(d, key) == NULL) {
            int status = PyDict_SetItem(d, key, value);
            if (status < 0)
                goto Fail;
        }
        Py_DECREF(fast);
        Py_DECREF(item);
    }

    i = 0;
    assert(_PyDict_CheckConsistency((PyDictObject *)d));
    goto Return;
Fail:
    Py_XDECREF(item);
    Py_XDECREF(fast);
    i = -1;
Return:
    Py_DECREF(it);
    return Py_SAFE_DOWNCAST(i, Py_ssize_t, int);
}

static int
dict_merge(PyObject *a, PyObject *b, int override)
{
    PyDictObject *mp, *other;
    Py_ssize_t i, n;
    PyDictKeyEntry *entry, *ep0;

    assert(0 <= override && override <= 2);

    /* We accept for the argument either a concrete dictionary object,
     * or an abstract "mapping" object.  For the former, we can do
     * things quite efficiently.  For the latter, we only require that
     * PyMapping_Keys() and PyObject_GetItem() be supported.
     */
    if (a == NULL || !PyDict_Check(a) || b == NULL) {
        PyErr_BadInternalCall();
        return -1;
    }
    mp = (PyDictObject*)a;
    if (PyDict_Check(b)) {
        other = (PyDictObject*)b;
        if (other == mp || other->ma_used == 0)
            /* a.update(a) or a.update({}); nothing to do */
            return 0;
        if (mp->ma_used == 0)
            /* Since the target dict is empty, PyDict_GetItem()
             * always returns NULL.  Setting override to 1
             * skips the unnecessary test.
             */
            override = 1;
        /* Do one big resize at the start, rather than
         * incrementally resizing as we insert new items.  Expect
         * that there will be no (or few) overlapping keys.
         */
        if (USABLE_FRACTION(mp->ma_keys->dk_size) < other->ma_used) {
            if (dictresize(mp, ESTIMATE_SIZE(mp->ma_used + other->ma_used))) {
               return -1;
            }
        }
        ep0 = DK_ENTRIES(other->ma_keys);
        for (i = 0, n = other->ma_keys->dk_nentries; i < n; i++) {
            PyObject *key, *value;
            Py_hash_t hash;
            entry = &ep0[i];
            key = entry->me_key;
            hash = entry->me_hash;
            if (other->ma_values)
                value = other->ma_values[i];
            else
                value = entry->me_value;

            if (value != NULL) {
                int err = 0;
                Py_INCREF(key);
                Py_INCREF(value);
                if (override == 1)
                    err = insertdict(mp, key, hash, value);
                else if (_PyDict_GetItem_KnownHash(a, key, hash) == NULL) {
                    if (PyErr_Occurred()) {
                        Py_DECREF(value);
                        Py_DECREF(key);
                        return -1;
                    }
                    err = insertdict(mp, key, hash, value);
                }
                else if (override != 0) {
                    _PyErr_SetKeyError(key);
                    Py_DECREF(value);
                    Py_DECREF(key);
                    return -1;
                }
                Py_DECREF(value);
                Py_DECREF(key);
                if (err != 0)
                    return -1;

                if (n != other->ma_keys->dk_nentries) {
                    PyErr_SetString(PyExc_RuntimeError,
                                    "dict mutated during update");
                    return -1;
                }
            }
        }
    }
    else {
        /* Do it the generic, slower way */
        PyObject *keys = PyMapping_Keys(b);
        PyObject *iter;
        PyObject *key, *value;
        int status;

        if (keys == NULL)
            /* Docstring says this is equivalent to E.keys() so
             * if E doesn't have a .keys() method we want
             * AttributeError to percolate up.  Might as well
             * do the same for any other error.
             */
            return -1;

        iter = PyObject_GetIter(keys);
        Py_DECREF(keys);
        if (iter == NULL)
            return -1;

        for (key = PyIter_Next(iter); key; key = PyIter_Next(iter)) {
            if (override != 1 && PyDict_GetItem(a, key) != NULL) {
                if (override != 0) {
                    _PyErr_SetKeyError(key);
                    Py_DECREF(key);
                    Py_DECREF(iter);
                    return -1;
                }
                Py_DECREF(key);
                continue;
            }
            value = PyObject_GetItem(b, key);
            if (value == NULL) {
                Py_DECREF(iter);
                Py_DECREF(key);
                return -1;
            }
            status = PyDict_SetItem(a, key, value);
            Py_DECREF(key);
            Py_DECREF(value);
            if (status < 0) {
                Py_DECREF(iter);
                return -1;
            }
        }
        Py_DECREF(iter);
        if (PyErr_Occurred())
            /* Iterator completed, via error */
            return -1;
    }
    assert(_PyDict_CheckConsistency((PyDictObject *)a));
    return 0;
}

int
PyDict_Update(PyObject *a, PyObject *b)
{
    return dict_merge(a, b, 1);
}

int
PyDict_Merge(PyObject *a, PyObject *b, int override)
{
    /* XXX Deprecate override not in (0, 1). */
    return dict_merge(a, b, override != 0);
}

int
_PyDict_MergeEx(PyObject *a, PyObject *b, int override)
{
    return dict_merge(a, b, override);
}

static PyObject *
dict_copy(PyDictObject *mp)
{
    return PyDict_Copy((PyObject*)mp);
}

PyObject *
PyDict_Copy(PyObject *o)
{
    PyObject *copy;
    PyDictObject *mp;
    Py_ssize_t i, n;

    if (o == NULL || !PyDict_Check(o)) {
        PyErr_BadInternalCall();
        return NULL;
    }
    mp = (PyDictObject *)o;
    if (_PyDict_HasSplitTable(mp)) {
        PyDictObject *split_copy;
        Py_ssize_t size = USABLE_FRACTION(DK_SIZE(mp->ma_keys));
        PyObject **newvalues;
        newvalues = new_values(size);
        if (newvalues == NULL)
            return PyErr_NoMemory();
        split_copy = PyObject_GC_New(PyDictObject, &PyDict_Type);
        if (split_copy == NULL) {
            free_values(newvalues);
            return NULL;
        }
        split_copy->ma_values = newvalues;
        split_copy->ma_keys = mp->ma_keys;
        split_copy->ma_used = mp->ma_used;
        DK_INCREF(mp->ma_keys);
        for (i = 0, n = size; i < n; i++) {
            PyObject *value = mp->ma_values[i];
            Py_XINCREF(value);
            split_copy->ma_values[i] = value;
        }
        if (_PyObject_GC_IS_TRACKED(mp))
            _PyObject_GC_TRACK(split_copy);
        return (PyObject *)split_copy;
    }
    copy = PyDict_New();
    if (copy == NULL)
        return NULL;
    if (PyDict_Merge(copy, o, 1) == 0)
        return copy;
    Py_DECREF(copy);
    return NULL;
}

Py_ssize_t
PyDict_Size(PyObject *mp)
{
    if (mp == NULL || !PyDict_Check(mp)) {
        PyErr_BadInternalCall();
        return -1;
    }
    return ((PyDictObject *)mp)->ma_used;
}

PyObject *
PyDict_Keys(PyObject *mp)
{
    if (mp == NULL || !PyDict_Check(mp)) {
        PyErr_BadInternalCall();
        return NULL;
    }
    return dict_keys((PyDictObject *)mp);
}

PyObject *
PyDict_Values(PyObject *mp)
{
    if (mp == NULL || !PyDict_Check(mp)) {
        PyErr_BadInternalCall();
        return NULL;
    }
    return dict_values((PyDictObject *)mp);
}

PyObject *
PyDict_Items(PyObject *mp)
{
    if (mp == NULL || !PyDict_Check(mp)) {
        PyErr_BadInternalCall();
        return NULL;
    }
    return dict_items((PyDictObject *)mp);
}

/* Return 1 if dicts equal, 0 if not, -1 if error.
 * Gets out as soon as any difference is detected.
 * Uses only Py_EQ comparison.
 */
static int
dict_equal(PyDictObject *a, PyDictObject *b)
{
    Py_ssize_t i;

    if (a->ma_used != b->ma_used)
        /* can't be equal if # of entries differ */
        return 0;
    /* Same # of entries -- check all of 'em.  Exit early on any diff. */
    for (i = 0; i < a->ma_keys->dk_nentries; i++) {
        PyDictKeyEntry *ep = &DK_ENTRIES(a->ma_keys)[i];
        PyObject *aval;
        if (a->ma_values)
            aval = a->ma_values[i];
        else
            aval = ep->me_value;
        if (aval != NULL) {
            int cmp;
            PyObject *bval;
            PyObject **vaddr;
            PyObject *key = ep->me_key;
            /* temporarily bump aval's refcount to ensure it stays
               alive until we're done with it */
            Py_INCREF(aval);
            /* ditto for key */
            Py_INCREF(key);
            /* reuse the known hash value */
            if ((b->ma_keys->dk_lookup)(b, key, ep->me_hash, &vaddr, NULL) < 0)
                bval = NULL;
            else
                bval = *vaddr;
            Py_DECREF(key);
            if (bval == NULL) {
                Py_DECREF(aval);
                if (PyErr_Occurred())
                    return -1;
                return 0;
            }
            cmp = PyObject_RichCompareBool(aval, bval, Py_EQ);
            Py_DECREF(aval);
            if (cmp <= 0)  /* error or not equal */
                return cmp;
        }
    }
    return 1;
}

static PyObject *
dict_richcompare(PyObject *v, PyObject *w, int op)
{
    int cmp;
    PyObject *res;

    if (!PyDict_Check(v) || !PyDict_Check(w)) {
        res = Py_NotImplemented;
    }
    else if (op == Py_EQ || op == Py_NE) {
        cmp = dict_equal((PyDictObject *)v, (PyDictObject *)w);
        if (cmp < 0)
            return NULL;
        res = (cmp == (op == Py_EQ)) ? Py_True : Py_False;
    }
    else
        res = Py_NotImplemented;
    Py_INCREF(res);
    return res;
}

/*[clinic input]

@coexist
dict.__contains__

  key: object
  /

True if D has a key k, else False.
[clinic start generated code]*/

static PyObject *
dict___contains__(PyDictObject *self, PyObject *key)
/*[clinic end generated code: output=a3d03db709ed6e6b input=b852b2a19b51ab24]*/
{
    register PyDictObject *mp = self;
    Py_hash_t hash;
    Py_ssize_t ix;
    PyObject **value_addr;

    if (!PyUnicode_CheckExact(key) ||
        (hash = ((PyASCIIObject *) key)->hash) == -1) {
        hash = PyObject_Hash(key);
        if (hash == -1)
            return NULL;
    }
    ix = (mp->ma_keys->dk_lookup)(mp, key, hash, &value_addr, NULL);
    if (ix == DKIX_ERROR)
        return NULL;
    if (ix == DKIX_EMPTY || *value_addr == NULL)
        Py_RETURN_FALSE;
    Py_RETURN_TRUE;
}

static PyObject *
dict_get(PyDictObject *mp, PyObject *args)
{
    PyObject *key;
    PyObject *failobj = Py_None;
    PyObject *val = NULL;
    Py_hash_t hash;
    Py_ssize_t ix;
    PyObject **value_addr;

    if (!PyArg_UnpackTuple(args, "get", 1, 2, &key, &failobj))
        return NULL;

    if (!PyUnicode_CheckExact(key) ||
        (hash = ((PyASCIIObject *) key)->hash) == -1) {
        hash = PyObject_Hash(key);
        if (hash == -1)
            return NULL;
    }
    ix = (mp->ma_keys->dk_lookup)(mp, key, hash, &value_addr, NULL);
    if (ix == DKIX_ERROR)
        return NULL;
    if (ix == DKIX_EMPTY || *value_addr == NULL)
        val = failobj;
    else
        val = *value_addr;
    Py_INCREF(val);
    return val;
}

PyObject *
PyDict_SetDefault(PyObject *d, PyObject *key, PyObject *defaultobj)
{
    PyDictObject *mp = (PyDictObject *)d;
    PyObject *value;
    Py_hash_t hash;
    Py_ssize_t hashpos, ix;
    PyObject **value_addr;

    if (!PyDict_Check(d)) {
        PyErr_BadInternalCall();
        return NULL;
    }

    if (!PyUnicode_CheckExact(key) ||
        (hash = ((PyASCIIObject *) key)->hash) == -1) {
        hash = PyObject_Hash(key);
        if (hash == -1)
            return NULL;
    }

    if (mp->ma_values != NULL && !PyUnicode_CheckExact(key)) {
        if (insertion_resize(mp) < 0)
            return NULL;
    }

    ix = (mp->ma_keys->dk_lookup)(mp, key, hash, &value_addr, &hashpos);
    if (ix == DKIX_ERROR)
        return NULL;

    if (_PyDict_HasSplitTable(mp) &&
        ((ix >= 0 && *value_addr == NULL && mp->ma_used != ix) ||
         (ix == DKIX_EMPTY && mp->ma_used != mp->ma_keys->dk_nentries))) {
        if (insertion_resize(mp) < 0) {
            return NULL;
        }
        find_empty_slot(mp, key, hash, &value_addr, &hashpos);
        ix = DKIX_EMPTY;
    }

    if (ix == DKIX_EMPTY) {
        PyDictKeyEntry *ep, *ep0;
        value = defaultobj;
        if (mp->ma_keys->dk_usable <= 0) {
            if (insertion_resize(mp) < 0) {
                return NULL;
            }
            find_empty_slot(mp, key, hash, &value_addr, &hashpos);
        }
        ep0 = DK_ENTRIES(mp->ma_keys);
        ep = &ep0[mp->ma_keys->dk_nentries];
        dk_set_index(mp->ma_keys, hashpos, mp->ma_keys->dk_nentries);
        Py_INCREF(key);
        Py_INCREF(value);
        MAINTAIN_TRACKING(mp, key, value);
        ep->me_key = key;
        ep->me_hash = hash;
        if (mp->ma_values) {
            assert(mp->ma_values[mp->ma_keys->dk_nentries] == NULL);
            mp->ma_values[mp->ma_keys->dk_nentries] = value;
        }
        else {
            ep->me_value = value;
        }
        mp->ma_used++;
        mp->ma_version_tag = DICT_NEXT_VERSION();
        mp->ma_keys->dk_usable--;
        mp->ma_keys->dk_nentries++;
        assert(mp->ma_keys->dk_usable >= 0);
    }
    else if (*value_addr == NULL) {
        value = defaultobj;
        assert(_PyDict_HasSplitTable(mp));
        assert(ix == mp->ma_used);
        Py_INCREF(value);
        MAINTAIN_TRACKING(mp, key, value);
        *value_addr = value;
        mp->ma_used++;
        mp->ma_version_tag = DICT_NEXT_VERSION();
    }
    else {
        value = *value_addr;
    }

    assert(_PyDict_CheckConsistency(mp));
    return value;
}

static PyObject *
dict_setdefault(PyDictObject *mp, PyObject *args)
{
    PyObject *key, *val;
    PyObject *defaultobj = Py_None;

    if (!PyArg_UnpackTuple(args, "setdefault", 1, 2, &key, &defaultobj))
        return NULL;

    val = PyDict_SetDefault((PyObject *)mp, key, defaultobj);
    Py_XINCREF(val);
    return val;
}

static PyObject *
dict_clear(PyDictObject *mp)
{
    PyDict_Clear((PyObject *)mp);
    Py_RETURN_NONE;
}

static PyObject *
dict_pop(PyDictObject *mp, PyObject *args)
{
    PyObject *key, *deflt = NULL;

    if(!PyArg_UnpackTuple(args, "pop", 1, 2, &key, &deflt))
        return NULL;

    return _PyDict_Pop((PyObject*)mp, key, deflt);
}

static PyObject *
dict_popitem(PyDictObject *mp)
{
    Py_ssize_t i, j;
    PyDictKeyEntry *ep0, *ep;
    PyObject *res;

    /* Allocate the result tuple before checking the size.  Believe it
     * or not, this allocation could trigger a garbage collection which
     * could empty the dict, so if we checked the size first and that
     * happened, the result would be an infinite loop (searching for an
     * entry that no longer exists).  Note that the usual popitem()
     * idiom is "while d: k, v = d.popitem()". so needing to throw the
     * tuple away if the dict *is* empty isn't a significant
     * inefficiency -- possible, but unlikely in practice.
     */
    res = PyTuple_New(2);
    if (res == NULL)
        return NULL;
    if (mp->ma_used == 0) {
        Py_DECREF(res);
        PyErr_SetString(PyExc_KeyError,
                        "popitem(): dictionary is empty");
        return NULL;
    }
    /* Convert split table to combined table */
    if (mp->ma_keys->dk_lookup == lookdict_split) {
        if (dictresize(mp, DK_SIZE(mp->ma_keys))) {
            Py_DECREF(res);
            return NULL;
        }
    }
    ENSURE_ALLOWS_DELETIONS(mp);

    /* Pop last item */
    ep0 = DK_ENTRIES(mp->ma_keys);
    i = mp->ma_keys->dk_nentries - 1;
    while (i >= 0 && ep0[i].me_value == NULL) {
        i--;
    }
    assert(i >= 0);

    ep = &ep0[i];
    j = lookdict_index(mp->ma_keys, ep->me_hash, i);
    assert(j >= 0);
    assert(dk_get_index(mp->ma_keys, j) == i);
    dk_set_index(mp->ma_keys, j, DKIX_DUMMY);

    PyTuple_SET_ITEM(res, 0, ep->me_key);
    PyTuple_SET_ITEM(res, 1, ep->me_value);
    ep->me_key = NULL;
    ep->me_value = NULL;
    /* We can't dk_usable++ since there is DKIX_DUMMY in indices */
    mp->ma_keys->dk_nentries = i;
    mp->ma_used--;
    mp->ma_version_tag = DICT_NEXT_VERSION();
    assert(_PyDict_CheckConsistency(mp));
    return res;
}

static int
dict_traverse(PyObject *op, visitproc visit, void *arg)
{
    PyDictObject *mp = (PyDictObject *)op;
    PyDictKeysObject *keys = mp->ma_keys;
    PyDictKeyEntry *entries = DK_ENTRIES(keys);
    Py_ssize_t i, n = keys->dk_nentries;

    if (keys->dk_lookup == lookdict) {
        for (i = 0; i < n; i++) {
            if (entries[i].me_value != NULL) {
                Py_VISIT(entries[i].me_value);
                Py_VISIT(entries[i].me_key);
            }
        }
    }
    else {
        if (mp->ma_values != NULL) {
            for (i = 0; i < n; i++) {
                Py_VISIT(mp->ma_values[i]);
            }
        }
        else {
            for (i = 0; i < n; i++) {
                Py_VISIT(entries[i].me_value);
            }
        }
    }
    return 0;
}

static int
dict_tp_clear(PyObject *op)
{
    PyDict_Clear(op);
    return 0;
}

static PyObject *dictiter_new(PyDictObject *, PyTypeObject *);

Py_ssize_t
_PyDict_SizeOf(PyDictObject *mp)
{
    Py_ssize_t size, usable, res;

    size = DK_SIZE(mp->ma_keys);
    usable = USABLE_FRACTION(size);

    res = _PyObject_SIZE(Py_TYPE(mp));
    if (mp->ma_values)
        res += usable * sizeof(PyObject*);
    /* If the dictionary is split, the keys portion is accounted-for
       in the type object. */
    if (mp->ma_keys->dk_refcnt == 1)
        res += (sizeof(PyDictKeysObject)
                - Py_MEMBER_SIZE(PyDictKeysObject, dk_indices)
                + DK_IXSIZE(mp->ma_keys) * size
                + sizeof(PyDictKeyEntry) * usable);
    return res;
}

Py_ssize_t
_PyDict_KeysSize(PyDictKeysObject *keys)
{
    return (sizeof(PyDictKeysObject)
            - Py_MEMBER_SIZE(PyDictKeysObject, dk_indices)
            + DK_IXSIZE(keys) * DK_SIZE(keys)
            + USABLE_FRACTION(DK_SIZE(keys)) * sizeof(PyDictKeyEntry));
}

static PyObject *
dict_sizeof(PyDictObject *mp)
{
    return PyLong_FromSsize_t(_PyDict_SizeOf(mp));
}

PyDoc_STRVAR(getitem__doc__, "x.__getitem__(y) <==> x[y]");

PyDoc_STRVAR(sizeof__doc__,
"D.__sizeof__() -> size of D in memory, in bytes");

PyDoc_STRVAR(get__doc__,
"D.get(k[,d]) -> D[k] if k in D, else d.  d defaults to None.");

PyDoc_STRVAR(setdefault_doc__,
"D.setdefault(k[,d]) -> D.get(k,d), also set D[k]=d if k not in D");

PyDoc_STRVAR(pop__doc__,
"D.pop(k[,d]) -> v, remove specified key and return the corresponding value.\n\
If key is not found, d is returned if given, otherwise KeyError is raised");

PyDoc_STRVAR(popitem__doc__,
"D.popitem() -> (k, v), remove and return some (key, value) pair as a\n\
2-tuple; but raise KeyError if D is empty.");

PyDoc_STRVAR(update__doc__,
"D.update([E, ]**F) -> None.  Update D from dict/iterable E and F.\n\
If E is present and has a .keys() method, then does:  for k in E: D[k] = E[k]\n\
If E is present and lacks a .keys() method, then does:  for k, v in E: D[k] = v\n\
In either case, this is followed by: for k in F:  D[k] = F[k]");

PyDoc_STRVAR(clear__doc__,
"D.clear() -> None.  Remove all items from D.");

PyDoc_STRVAR(copy__doc__,
"D.copy() -> a shallow copy of D");

/* Forward */
static PyObject *dictkeys_new(PyObject *);
static PyObject *dictitems_new(PyObject *);
static PyObject *dictvalues_new(PyObject *);

PyDoc_STRVAR(keys__doc__,
             "D.keys() -> a set-like object providing a view on D's keys");
PyDoc_STRVAR(items__doc__,
             "D.items() -> a set-like object providing a view on D's items");
PyDoc_STRVAR(values__doc__,
             "D.values() -> an object providing a view on D's values");

static PyMethodDef mapp_methods[] = {
    DICT___CONTAINS___METHODDEF
    {"__getitem__", (PyCFunction)dict_subscript,        METH_O | METH_COEXIST,
     getitem__doc__},
    {"__sizeof__",      (PyCFunction)dict_sizeof,       METH_NOARGS,
     sizeof__doc__},
    {"get",         (PyCFunction)dict_get,          METH_VARARGS,
     get__doc__},
    {"setdefault",  (PyCFunction)dict_setdefault,   METH_VARARGS,
     setdefault_doc__},
    {"pop",         (PyCFunction)dict_pop,          METH_VARARGS,
     pop__doc__},
    {"popitem",         (PyCFunction)dict_popitem,      METH_NOARGS,
     popitem__doc__},
    {"keys",            (PyCFunction)dictkeys_new,      METH_NOARGS,
    keys__doc__},
    {"items",           (PyCFunction)dictitems_new,     METH_NOARGS,
    items__doc__},
    {"values",          (PyCFunction)dictvalues_new,    METH_NOARGS,
    values__doc__},
    {"update",          (PyCFunction)dict_update,       METH_VARARGS | METH_KEYWORDS,
     update__doc__},
    DICT_FROMKEYS_METHODDEF
    {"clear",           (PyCFunction)dict_clear,        METH_NOARGS,
     clear__doc__},
    {"copy",            (PyCFunction)dict_copy,         METH_NOARGS,
     copy__doc__},
    {NULL,              NULL}   /* sentinel */
};

/* Return 1 if `key` is in dict `op`, 0 if not, and -1 on error. */
int
PyDict_Contains(PyObject *op, PyObject *key)
{
    Py_hash_t hash;
    Py_ssize_t ix;
    PyDictObject *mp = (PyDictObject *)op;
    PyObject **value_addr;

    if (!PyUnicode_CheckExact(key) ||
        (hash = ((PyASCIIObject *) key)->hash) == -1) {
        hash = PyObject_Hash(key);
        if (hash == -1)
            return -1;
    }
    ix = (mp->ma_keys->dk_lookup)(mp, key, hash, &value_addr, NULL);
    if (ix == DKIX_ERROR)
        return -1;
    return (ix != DKIX_EMPTY && *value_addr != NULL);
}

/* Internal version of PyDict_Contains used when the hash value is already known */
int
_PyDict_Contains(PyObject *op, PyObject *key, Py_hash_t hash)
{
    PyDictObject *mp = (PyDictObject *)op;
    PyObject **value_addr;
    Py_ssize_t ix;

    ix = (mp->ma_keys->dk_lookup)(mp, key, hash, &value_addr, NULL);
    if (ix == DKIX_ERROR)
        return -1;
    return (ix != DKIX_EMPTY && *value_addr != NULL);
}

/* Hack to implement "key in dict" */
static PySequenceMethods dict_as_sequence = {
    0,                          /* sq_length */
    0,                          /* sq_concat */
    0,                          /* sq_repeat */
    0,                          /* sq_item */
    0,                          /* sq_slice */
    0,                          /* sq_ass_item */
    0,                          /* sq_ass_slice */
    PyDict_Contains,            /* sq_contains */
    0,                          /* sq_inplace_concat */
    0,                          /* sq_inplace_repeat */
};

static PyObject *
dict_new(PyTypeObject *type, PyObject *args, PyObject *kwds)
{
    PyObject *self;
    PyDictObject *d;

    assert(type != NULL && type->tp_alloc != NULL);
    self = type->tp_alloc(type, 0);
    if (self == NULL)
        return NULL;
    d = (PyDictObject *)self;

    /* The object has been implicitly tracked by tp_alloc */
    if (type == &PyDict_Type)
        _PyObject_GC_UNTRACK(d);

    d->ma_used = 0;
    d->ma_version_tag = DICT_NEXT_VERSION();
    d->ma_keys = new_keys_object(PyDict_MINSIZE);
    if (d->ma_keys == NULL) {
        Py_DECREF(self);
        return NULL;
    }
    assert(_PyDict_CheckConsistency(d));
    return self;
}

static int
dict_init(PyObject *self, PyObject *args, PyObject *kwds)
{
    return dict_update_common(self, args, kwds, "dict");
}

static PyObject *
dict_iter(PyDictObject *dict)
{
    return dictiter_new(dict, &PyDictIterKey_Type);
}

PyDoc_STRVAR(dictionary_doc,
"dict() -> new empty dictionary\n"
"dict(mapping) -> new dictionary initialized from a mapping object's\n"
"    (key, value) pairs\n"
"dict(iterable) -> new dictionary initialized as if via:\n"
"    d = {}\n"
"    for k, v in iterable:\n"
"        d[k] = v\n"
"dict(**kwargs) -> new dictionary initialized with the name=value pairs\n"
"    in the keyword argument list.  For example:  dict(one=1, two=2)");

PyTypeObject PyDict_Type = {
    PyVarObject_HEAD_INIT(&PyType_Type, 0)
    "dict",
    sizeof(PyDictObject),
    0,
    (destructor)dict_dealloc,                   /* tp_dealloc */
    0,                                          /* tp_print */
    0,                                          /* tp_getattr */
    0,                                          /* tp_setattr */
    0,                                          /* tp_reserved */
    (reprfunc)dict_repr,                        /* tp_repr */
    0,                                          /* tp_as_number */
    &dict_as_sequence,                          /* tp_as_sequence */
    &dict_as_mapping,                           /* tp_as_mapping */
    PyObject_HashNotImplemented,                /* tp_hash */
    0,                                          /* tp_call */
    0,                                          /* tp_str */
    PyObject_GenericGetAttr,                    /* tp_getattro */
    0,                                          /* tp_setattro */
    0,                                          /* tp_as_buffer */
    Py_TPFLAGS_DEFAULT | Py_TPFLAGS_HAVE_GC |
        Py_TPFLAGS_BASETYPE | Py_TPFLAGS_DICT_SUBCLASS,         /* tp_flags */
    dictionary_doc,                             /* tp_doc */
    dict_traverse,                              /* tp_traverse */
    dict_tp_clear,                              /* tp_clear */
    dict_richcompare,                           /* tp_richcompare */
    0,                                          /* tp_weaklistoffset */
    (getiterfunc)dict_iter,                     /* tp_iter */
    0,                                          /* tp_iternext */
    mapp_methods,                               /* tp_methods */
    0,                                          /* tp_members */
    0,                                          /* tp_getset */
    0,                                          /* tp_base */
    0,                                          /* tp_dict */
    0,                                          /* tp_descr_get */
    0,                                          /* tp_descr_set */
    0,                                          /* tp_dictoffset */
    dict_init,                                  /* tp_init */
    PyType_GenericAlloc,                        /* tp_alloc */
    dict_new,                                   /* tp_new */
    PyObject_GC_Del,                            /* tp_free */
};

PyObject *
_PyDict_GetItemId(PyObject *dp, struct _Py_Identifier *key)
{
    PyObject *kv;
    kv = _PyUnicode_FromId(key); /* borrowed */
    if (kv == NULL) {
        PyErr_Clear();
        return NULL;
    }
    return PyDict_GetItem(dp, kv);
}

/* For backward compatibility with old dictionary interface */

PyObject *
PyDict_GetItemString(PyObject *v, const char *key)
{
    PyObject *kv, *rv;
    kv = PyUnicode_FromString(key);
    if (kv == NULL) {
        PyErr_Clear();
        return NULL;
    }
    rv = PyDict_GetItem(v, kv);
    Py_DECREF(kv);
    return rv;
}

int
_PyDict_SetItemId(PyObject *v, struct _Py_Identifier *key, PyObject *item)
{
    PyObject *kv;
    kv = _PyUnicode_FromId(key); /* borrowed */
    if (kv == NULL)
        return -1;
    return PyDict_SetItem(v, kv, item);
}

int
PyDict_SetItemString(PyObject *v, const char *key, PyObject *item)
{
    PyObject *kv;
    int err;
    kv = PyUnicode_FromString(key);
    if (kv == NULL)
        return -1;
    PyUnicode_InternInPlace(&kv); /* XXX Should we really? */
    err = PyDict_SetItem(v, kv, item);
    Py_DECREF(kv);
    return err;
}

int
_PyDict_DelItemId(PyObject *v, _Py_Identifier *key)
{
    PyObject *kv = _PyUnicode_FromId(key); /* borrowed */
    if (kv == NULL)
        return -1;
    return PyDict_DelItem(v, kv);
}

int
PyDict_DelItemString(PyObject *v, const char *key)
{
    PyObject *kv;
    int err;
    kv = PyUnicode_FromString(key);
    if (kv == NULL)
        return -1;
    err = PyDict_DelItem(v, kv);
    Py_DECREF(kv);
    return err;
}

/* Dictionary iterator types */

typedef struct {
    PyObject_HEAD
    PyDictObject *di_dict; /* Set to NULL when iterator is exhausted */
    Py_ssize_t di_used;
    Py_ssize_t di_pos;
    PyObject* di_result; /* reusable result tuple for iteritems */
    Py_ssize_t len;
} dictiterobject;

static PyObject *
dictiter_new(PyDictObject *dict, PyTypeObject *itertype)
{
    dictiterobject *di;
    di = PyObject_GC_New(dictiterobject, itertype);
    if (di == NULL)
        return NULL;
    Py_INCREF(dict);
    di->di_dict = dict;
    di->di_used = dict->ma_used;
    di->di_pos = 0;
    di->len = dict->ma_used;
    if (itertype == &PyDictIterItem_Type) {
        di->di_result = PyTuple_Pack(2, Py_None, Py_None);
        if (di->di_result == NULL) {
            Py_DECREF(di);
            return NULL;
        }
    }
    else
        di->di_result = NULL;
    _PyObject_GC_TRACK(di);
    return (PyObject *)di;
}

static void
dictiter_dealloc(dictiterobject *di)
{
    Py_XDECREF(di->di_dict);
    Py_XDECREF(di->di_result);
    PyObject_GC_Del(di);
}

static int
dictiter_traverse(dictiterobject *di, visitproc visit, void *arg)
{
    Py_VISIT(di->di_dict);
    Py_VISIT(di->di_result);
    return 0;
}

static PyObject *
dictiter_len(dictiterobject *di)
{
    Py_ssize_t len = 0;
    if (di->di_dict != NULL && di->di_used == di->di_dict->ma_used)
        len = di->len;
    return PyLong_FromSize_t(len);
}

PyDoc_STRVAR(length_hint_doc,
             "Private method returning an estimate of len(list(it)).");

static PyObject *
dictiter_reduce(dictiterobject *di);

PyDoc_STRVAR(reduce_doc, "Return state information for pickling.");

static PyMethodDef dictiter_methods[] = {
    {"__length_hint__", (PyCFunction)dictiter_len, METH_NOARGS,
     length_hint_doc},
     {"__reduce__", (PyCFunction)dictiter_reduce, METH_NOARGS,
     reduce_doc},
    {NULL,              NULL}           /* sentinel */
};

static PyObject*
dictiter_iternextkey(dictiterobject *di)
{
    PyObject *key;
    Py_ssize_t i, n;
    PyDictKeysObject *k;
    PyDictObject *d = di->di_dict;

    if (d == NULL)
        return NULL;
    assert (PyDict_Check(d));

    if (di->di_used != d->ma_used) {
        PyErr_SetString(PyExc_RuntimeError,
                        "dictionary changed size during iteration");
        di->di_used = -1; /* Make this state sticky */
        return NULL;
    }

    i = di->di_pos;
    k = d->ma_keys;
    n = k->dk_nentries;
    if (d->ma_values) {
        PyObject **value_ptr = &d->ma_values[i];
        while (i < n && *value_ptr == NULL) {
            value_ptr++;
            i++;
        }
        if (i >= n)
            goto fail;
        key = DK_ENTRIES(k)[i].me_key;
    }
    else {
        PyDictKeyEntry *entry_ptr = &DK_ENTRIES(k)[i];
        while (i < n && entry_ptr->me_value == NULL) {
            entry_ptr++;
            i++;
        }
        if (i >= n)
            goto fail;
        key = entry_ptr->me_key;
    }
    di->di_pos = i+1;
    di->len--;
    Py_INCREF(key);
    return key;

fail:
    di->di_dict = NULL;
    Py_DECREF(d);
    return NULL;
}

PyTypeObject PyDictIterKey_Type = {
    PyVarObject_HEAD_INIT(&PyType_Type, 0)
    "dict_keyiterator",                         /* tp_name */
    sizeof(dictiterobject),                     /* tp_basicsize */
    0,                                          /* tp_itemsize */
    /* methods */
    (destructor)dictiter_dealloc,               /* tp_dealloc */
    0,                                          /* tp_print */
    0,                                          /* tp_getattr */
    0,                                          /* tp_setattr */
    0,                                          /* tp_reserved */
    0,                                          /* tp_repr */
    0,                                          /* tp_as_number */
    0,                                          /* tp_as_sequence */
    0,                                          /* tp_as_mapping */
    0,                                          /* tp_hash */
    0,                                          /* tp_call */
    0,                                          /* tp_str */
    PyObject_GenericGetAttr,                    /* tp_getattro */
    0,                                          /* tp_setattro */
    0,                                          /* tp_as_buffer */
    Py_TPFLAGS_DEFAULT | Py_TPFLAGS_HAVE_GC,/* tp_flags */
    0,                                          /* tp_doc */
    (traverseproc)dictiter_traverse,            /* tp_traverse */
    0,                                          /* tp_clear */
    0,                                          /* tp_richcompare */
    0,                                          /* tp_weaklistoffset */
    PyObject_SelfIter,                          /* tp_iter */
    (iternextfunc)dictiter_iternextkey,         /* tp_iternext */
    dictiter_methods,                           /* tp_methods */
    0,
};

static PyObject *
dictiter_iternextvalue(dictiterobject *di)
{
    PyObject *value;
    Py_ssize_t i, n;
    PyDictObject *d = di->di_dict;

    if (d == NULL)
        return NULL;
    assert (PyDict_Check(d));

    if (di->di_used != d->ma_used) {
        PyErr_SetString(PyExc_RuntimeError,
                        "dictionary changed size during iteration");
        di->di_used = -1; /* Make this state sticky */
        return NULL;
    }

    i = di->di_pos;
    n = d->ma_keys->dk_nentries;
    if (d->ma_values) {
        PyObject **value_ptr = &d->ma_values[i];
        while (i < n && *value_ptr == NULL) {
            value_ptr++;
            i++;
        }
        if (i >= n)
            goto fail;
        value = *value_ptr;
    }
    else {
        PyDictKeyEntry *entry_ptr = &DK_ENTRIES(d->ma_keys)[i];
        while (i < n && entry_ptr->me_value == NULL) {
            entry_ptr++;
            i++;
        }
        if (i >= n)
            goto fail;
        value = entry_ptr->me_value;
    }
    di->di_pos = i+1;
    di->len--;
    Py_INCREF(value);
    return value;

fail:
    di->di_dict = NULL;
    Py_DECREF(d);
    return NULL;
}

PyTypeObject PyDictIterValue_Type = {
    PyVarObject_HEAD_INIT(&PyType_Type, 0)
    "dict_valueiterator",                       /* tp_name */
    sizeof(dictiterobject),                     /* tp_basicsize */
    0,                                          /* tp_itemsize */
    /* methods */
    (destructor)dictiter_dealloc,               /* tp_dealloc */
    0,                                          /* tp_print */
    0,                                          /* tp_getattr */
    0,                                          /* tp_setattr */
    0,                                          /* tp_reserved */
    0,                                          /* tp_repr */
    0,                                          /* tp_as_number */
    0,                                          /* tp_as_sequence */
    0,                                          /* tp_as_mapping */
    0,                                          /* tp_hash */
    0,                                          /* tp_call */
    0,                                          /* tp_str */
    PyObject_GenericGetAttr,                    /* tp_getattro */
    0,                                          /* tp_setattro */
    0,                                          /* tp_as_buffer */
    Py_TPFLAGS_DEFAULT | Py_TPFLAGS_HAVE_GC,    /* tp_flags */
    0,                                          /* tp_doc */
    (traverseproc)dictiter_traverse,            /* tp_traverse */
    0,                                          /* tp_clear */
    0,                                          /* tp_richcompare */
    0,                                          /* tp_weaklistoffset */
    PyObject_SelfIter,                          /* tp_iter */
    (iternextfunc)dictiter_iternextvalue,       /* tp_iternext */
    dictiter_methods,                           /* tp_methods */
    0,
};

static PyObject *
dictiter_iternextitem(dictiterobject *di)
{
    PyObject *key, *value, *result = di->di_result;
    Py_ssize_t i, n;
    PyDictObject *d = di->di_dict;

    if (d == NULL)
        return NULL;
    assert (PyDict_Check(d));

    if (di->di_used != d->ma_used) {
        PyErr_SetString(PyExc_RuntimeError,
                        "dictionary changed size during iteration");
        di->di_used = -1; /* Make this state sticky */
        return NULL;
    }

    i = di->di_pos;
    n = d->ma_keys->dk_nentries;
    if (d->ma_values) {
        PyObject **value_ptr = &d->ma_values[i];
        while (i < n && *value_ptr == NULL) {
            value_ptr++;
            i++;
        }
        if (i >= n)
            goto fail;
        key = DK_ENTRIES(d->ma_keys)[i].me_key;
        value = *value_ptr;
    }
    else {
        PyDictKeyEntry *entry_ptr = &DK_ENTRIES(d->ma_keys)[i];
        while (i < n && entry_ptr->me_value == NULL) {
            entry_ptr++;
            i++;
        }
        if (i >= n)
            goto fail;
        key = entry_ptr->me_key;
        value = entry_ptr->me_value;
    }
    di->di_pos = i+1;
    di->len--;
    if (result->ob_refcnt == 1) {
        Py_INCREF(result);
        Py_DECREF(PyTuple_GET_ITEM(result, 0));
        Py_DECREF(PyTuple_GET_ITEM(result, 1));
    }
    else {
        result = PyTuple_New(2);
        if (result == NULL)
            return NULL;
    }
    Py_INCREF(key);
    Py_INCREF(value);
    PyTuple_SET_ITEM(result, 0, key);  /* steals reference */
    PyTuple_SET_ITEM(result, 1, value);  /* steals reference */
    return result;

fail:
    di->di_dict = NULL;
    Py_DECREF(d);
    return NULL;
}

PyTypeObject PyDictIterItem_Type = {
    PyVarObject_HEAD_INIT(&PyType_Type, 0)
    "dict_itemiterator",                        /* tp_name */
    sizeof(dictiterobject),                     /* tp_basicsize */
    0,                                          /* tp_itemsize */
    /* methods */
    (destructor)dictiter_dealloc,               /* tp_dealloc */
    0,                                          /* tp_print */
    0,                                          /* tp_getattr */
    0,                                          /* tp_setattr */
    0,                                          /* tp_reserved */
    0,                                          /* tp_repr */
    0,                                          /* tp_as_number */
    0,                                          /* tp_as_sequence */
    0,                                          /* tp_as_mapping */
    0,                                          /* tp_hash */
    0,                                          /* tp_call */
    0,                                          /* tp_str */
    PyObject_GenericGetAttr,                    /* tp_getattro */
    0,                                          /* tp_setattro */
    0,                                          /* tp_as_buffer */
    Py_TPFLAGS_DEFAULT | Py_TPFLAGS_HAVE_GC,/* tp_flags */
    0,                                          /* tp_doc */
    (traverseproc)dictiter_traverse,            /* tp_traverse */
    0,                                          /* tp_clear */
    0,                                          /* tp_richcompare */
    0,                                          /* tp_weaklistoffset */
    PyObject_SelfIter,                          /* tp_iter */
    (iternextfunc)dictiter_iternextitem,        /* tp_iternext */
    dictiter_methods,                           /* tp_methods */
    0,
};


static PyObject *
dictiter_reduce(dictiterobject *di)
{
    PyObject *list;
    dictiterobject tmp;

    list = PyList_New(0);
    if (!list)
        return NULL;

    /* copy the itertor state */
    tmp = *di;
    Py_XINCREF(tmp.di_dict);

    /* iterate the temporary into a list */
    for(;;) {
        PyObject *element = 0;
        if (Py_TYPE(di) == &PyDictIterItem_Type)
            element = dictiter_iternextitem(&tmp);
        else if (Py_TYPE(di) == &PyDictIterKey_Type)
            element = dictiter_iternextkey(&tmp);
        else if (Py_TYPE(di) == &PyDictIterValue_Type)
            element = dictiter_iternextvalue(&tmp);
        else
            assert(0);
        if (element) {
            if (PyList_Append(list, element)) {
                Py_DECREF(element);
                Py_DECREF(list);
                Py_XDECREF(tmp.di_dict);
                return NULL;
            }
            Py_DECREF(element);
        } else
            break;
    }
    Py_XDECREF(tmp.di_dict);
    /* check for error */
    if (tmp.di_dict != NULL) {
        /* we have an error */
        Py_DECREF(list);
        return NULL;
    }
    return Py_BuildValue("N(N)", _PyObject_GetBuiltin("iter"), list);
}

/***********************************************/
/* View objects for keys(), items(), values(). */
/***********************************************/

/* The instance lay-out is the same for all three; but the type differs. */

static void
dictview_dealloc(_PyDictViewObject *dv)
{
    Py_XDECREF(dv->dv_dict);
    PyObject_GC_Del(dv);
}

static int
dictview_traverse(_PyDictViewObject *dv, visitproc visit, void *arg)
{
    Py_VISIT(dv->dv_dict);
    return 0;
}

static Py_ssize_t
dictview_len(_PyDictViewObject *dv)
{
    Py_ssize_t len = 0;
    if (dv->dv_dict != NULL)
        len = dv->dv_dict->ma_used;
    return len;
}

PyObject *
_PyDictView_New(PyObject *dict, PyTypeObject *type)
{
    _PyDictViewObject *dv;
    if (dict == NULL) {
        PyErr_BadInternalCall();
        return NULL;
    }
    if (!PyDict_Check(dict)) {
        /* XXX Get rid of this restriction later */
        PyErr_Format(PyExc_TypeError,
                     "%s() requires a dict argument, not '%s'",
                     type->tp_name, dict->ob_type->tp_name);
        return NULL;
    }
    dv = PyObject_GC_New(_PyDictViewObject, type);
    if (dv == NULL)
        return NULL;
    Py_INCREF(dict);
    dv->dv_dict = (PyDictObject *)dict;
    _PyObject_GC_TRACK(dv);
    return (PyObject *)dv;
}

/* TODO(guido): The views objects are not complete:

 * support more set operations
 * support arbitrary mappings?
   - either these should be static or exported in dictobject.h
   - if public then they should probably be in builtins
*/

/* Return 1 if self is a subset of other, iterating over self;
   0 if not; -1 if an error occurred. */
static int
all_contained_in(PyObject *self, PyObject *other)
{
    PyObject *iter = PyObject_GetIter(self);
    int ok = 1;

    if (iter == NULL)
        return -1;
    for (;;) {
        PyObject *next = PyIter_Next(iter);
        if (next == NULL) {
            if (PyErr_Occurred())
                ok = -1;
            break;
        }
        ok = PySequence_Contains(other, next);
        Py_DECREF(next);
        if (ok <= 0)
            break;
    }
    Py_DECREF(iter);
    return ok;
}

static PyObject *
dictview_richcompare(PyObject *self, PyObject *other, int op)
{
    Py_ssize_t len_self, len_other;
    int ok;
    PyObject *result;

    assert(self != NULL);
    assert(PyDictViewSet_Check(self));
    assert(other != NULL);

    if (!PyAnySet_Check(other) && !PyDictViewSet_Check(other))
        Py_RETURN_NOTIMPLEMENTED;

    len_self = PyObject_Size(self);
    if (len_self < 0)
        return NULL;
    len_other = PyObject_Size(other);
    if (len_other < 0)
        return NULL;

    ok = 0;
    switch(op) {

    case Py_NE:
    case Py_EQ:
        if (len_self == len_other)
            ok = all_contained_in(self, other);
        if (op == Py_NE && ok >= 0)
            ok = !ok;
        break;

    case Py_LT:
        if (len_self < len_other)
            ok = all_contained_in(self, other);
        break;

      case Py_LE:
          if (len_self <= len_other)
              ok = all_contained_in(self, other);
          break;

    case Py_GT:
        if (len_self > len_other)
            ok = all_contained_in(other, self);
        break;

    case Py_GE:
        if (len_self >= len_other)
            ok = all_contained_in(other, self);
        break;

    }
    if (ok < 0)
        return NULL;
    result = ok ? Py_True : Py_False;
    Py_INCREF(result);
    return result;
}

static PyObject *
dictview_repr(_PyDictViewObject *dv)
{
    PyObject *seq;
    PyObject *result;

    seq = PySequence_List((PyObject *)dv);
    if (seq == NULL)
        return NULL;

    result = PyUnicode_FromFormat("%s(%R)", Py_TYPE(dv)->tp_name, seq);
    Py_DECREF(seq);
    return result;
}

/*** dict_keys ***/

static PyObject *
dictkeys_iter(_PyDictViewObject *dv)
{
    if (dv->dv_dict == NULL) {
        Py_RETURN_NONE;
    }
    return dictiter_new(dv->dv_dict, &PyDictIterKey_Type);
}

static int
dictkeys_contains(_PyDictViewObject *dv, PyObject *obj)
{
    if (dv->dv_dict == NULL)
        return 0;
    return PyDict_Contains((PyObject *)dv->dv_dict, obj);
}

static PySequenceMethods dictkeys_as_sequence = {
    (lenfunc)dictview_len,              /* sq_length */
    0,                                  /* sq_concat */
    0,                                  /* sq_repeat */
    0,                                  /* sq_item */
    0,                                  /* sq_slice */
    0,                                  /* sq_ass_item */
    0,                                  /* sq_ass_slice */
    (objobjproc)dictkeys_contains,      /* sq_contains */
};

static PyObject*
dictviews_sub(PyObject* self, PyObject *other)
{
    PyObject *result = PySet_New(self);
    PyObject *tmp;
    _Py_IDENTIFIER(difference_update);

    if (result == NULL)
        return NULL;

    tmp = _PyObject_CallMethodIdObjArgs(result, &PyId_difference_update, other, NULL);
    if (tmp == NULL) {
        Py_DECREF(result);
        return NULL;
    }

    Py_DECREF(tmp);
    return result;
}

PyObject*
_PyDictView_Intersect(PyObject* self, PyObject *other)
{
    PyObject *result = PySet_New(self);
    PyObject *tmp;
    _Py_IDENTIFIER(intersection_update);

    if (result == NULL)
        return NULL;

    tmp = _PyObject_CallMethodIdObjArgs(result, &PyId_intersection_update, other, NULL);
    if (tmp == NULL) {
        Py_DECREF(result);
        return NULL;
    }

    Py_DECREF(tmp);
    return result;
}

static PyObject*
dictviews_or(PyObject* self, PyObject *other)
{
    PyObject *result = PySet_New(self);
    PyObject *tmp;
    _Py_IDENTIFIER(update);

    if (result == NULL)
        return NULL;

    tmp = _PyObject_CallMethodIdObjArgs(result, &PyId_update, other, NULL);
    if (tmp == NULL) {
        Py_DECREF(result);
        return NULL;
    }

    Py_DECREF(tmp);
    return result;
}

static PyObject*
dictviews_xor(PyObject* self, PyObject *other)
{
    PyObject *result = PySet_New(self);
    PyObject *tmp;
    _Py_IDENTIFIER(symmetric_difference_update);

    if (result == NULL)
        return NULL;

    tmp = _PyObject_CallMethodIdObjArgs(result, &PyId_symmetric_difference_update, other, NULL);
    if (tmp == NULL) {
        Py_DECREF(result);
        return NULL;
    }

    Py_DECREF(tmp);
    return result;
}

static PyNumberMethods dictviews_as_number = {
    0,                                  /*nb_add*/
    (binaryfunc)dictviews_sub,          /*nb_subtract*/
    0,                                  /*nb_multiply*/
    0,                                  /*nb_remainder*/
    0,                                  /*nb_divmod*/
    0,                                  /*nb_power*/
    0,                                  /*nb_negative*/
    0,                                  /*nb_positive*/
    0,                                  /*nb_absolute*/
    0,                                  /*nb_bool*/
    0,                                  /*nb_invert*/
    0,                                  /*nb_lshift*/
    0,                                  /*nb_rshift*/
    (binaryfunc)_PyDictView_Intersect,  /*nb_and*/
    (binaryfunc)dictviews_xor,          /*nb_xor*/
    (binaryfunc)dictviews_or,           /*nb_or*/
};

static PyObject*
dictviews_isdisjoint(PyObject *self, PyObject *other)
{
    PyObject *it;
    PyObject *item = NULL;

    if (self == other) {
        if (dictview_len((_PyDictViewObject *)self) == 0)
            Py_RETURN_TRUE;
        else
            Py_RETURN_FALSE;
    }

    /* Iterate over the shorter object (only if other is a set,
     * because PySequence_Contains may be expensive otherwise): */
    if (PyAnySet_Check(other) || PyDictViewSet_Check(other)) {
        Py_ssize_t len_self = dictview_len((_PyDictViewObject *)self);
        Py_ssize_t len_other = PyObject_Size(other);
        if (len_other == -1)
            return NULL;

        if ((len_other > len_self)) {
            PyObject *tmp = other;
            other = self;
            self = tmp;
        }
    }

    it = PyObject_GetIter(other);
    if (it == NULL)
        return NULL;

    while ((item = PyIter_Next(it)) != NULL) {
        int contains = PySequence_Contains(self, item);
        Py_DECREF(item);
        if (contains == -1) {
            Py_DECREF(it);
            return NULL;
        }

        if (contains) {
            Py_DECREF(it);
            Py_RETURN_FALSE;
        }
    }
    Py_DECREF(it);
    if (PyErr_Occurred())
        return NULL; /* PyIter_Next raised an exception. */
    Py_RETURN_TRUE;
}

PyDoc_STRVAR(isdisjoint_doc,
"Return True if the view and the given iterable have a null intersection.");

static PyMethodDef dictkeys_methods[] = {
    {"isdisjoint",      (PyCFunction)dictviews_isdisjoint,  METH_O,
     isdisjoint_doc},
    {NULL,              NULL}           /* sentinel */
};

PyTypeObject PyDictKeys_Type = {
    PyVarObject_HEAD_INIT(&PyType_Type, 0)
    "dict_keys",                                /* tp_name */
    sizeof(_PyDictViewObject),                  /* tp_basicsize */
    0,                                          /* tp_itemsize */
    /* methods */
    (destructor)dictview_dealloc,               /* tp_dealloc */
    0,                                          /* tp_print */
    0,                                          /* tp_getattr */
    0,                                          /* tp_setattr */
    0,                                          /* tp_reserved */
    (reprfunc)dictview_repr,                    /* tp_repr */
    &dictviews_as_number,                       /* tp_as_number */
    &dictkeys_as_sequence,                      /* tp_as_sequence */
    0,                                          /* tp_as_mapping */
    0,                                          /* tp_hash */
    0,                                          /* tp_call */
    0,                                          /* tp_str */
    PyObject_GenericGetAttr,                    /* tp_getattro */
    0,                                          /* tp_setattro */
    0,                                          /* tp_as_buffer */
    Py_TPFLAGS_DEFAULT | Py_TPFLAGS_HAVE_GC,/* tp_flags */
    0,                                          /* tp_doc */
    (traverseproc)dictview_traverse,            /* tp_traverse */
    0,                                          /* tp_clear */
    dictview_richcompare,                       /* tp_richcompare */
    0,                                          /* tp_weaklistoffset */
    (getiterfunc)dictkeys_iter,                 /* tp_iter */
    0,                                          /* tp_iternext */
    dictkeys_methods,                           /* tp_methods */
    0,
};

static PyObject *
dictkeys_new(PyObject *dict)
{
    return _PyDictView_New(dict, &PyDictKeys_Type);
}

/*** dict_items ***/

static PyObject *
dictitems_iter(_PyDictViewObject *dv)
{
    if (dv->dv_dict == NULL) {
        Py_RETURN_NONE;
    }
    return dictiter_new(dv->dv_dict, &PyDictIterItem_Type);
}

static int
dictitems_contains(_PyDictViewObject *dv, PyObject *obj)
{
    PyObject *key, *value, *found;
    if (dv->dv_dict == NULL)
        return 0;
    if (!PyTuple_Check(obj) || PyTuple_GET_SIZE(obj) != 2)
        return 0;
    key = PyTuple_GET_ITEM(obj, 0);
    value = PyTuple_GET_ITEM(obj, 1);
    found = PyDict_GetItemWithError((PyObject *)dv->dv_dict, key);
    if (found == NULL) {
        if (PyErr_Occurred())
            return -1;
        return 0;
    }
    return PyObject_RichCompareBool(value, found, Py_EQ);
}

static PySequenceMethods dictitems_as_sequence = {
    (lenfunc)dictview_len,              /* sq_length */
    0,                                  /* sq_concat */
    0,                                  /* sq_repeat */
    0,                                  /* sq_item */
    0,                                  /* sq_slice */
    0,                                  /* sq_ass_item */
    0,                                  /* sq_ass_slice */
    (objobjproc)dictitems_contains,     /* sq_contains */
};

static PyMethodDef dictitems_methods[] = {
    {"isdisjoint",      (PyCFunction)dictviews_isdisjoint,  METH_O,
     isdisjoint_doc},
    {NULL,              NULL}           /* sentinel */
};

PyTypeObject PyDictItems_Type = {
    PyVarObject_HEAD_INIT(&PyType_Type, 0)
    "dict_items",                               /* tp_name */
    sizeof(_PyDictViewObject),                  /* tp_basicsize */
    0,                                          /* tp_itemsize */
    /* methods */
    (destructor)dictview_dealloc,               /* tp_dealloc */
    0,                                          /* tp_print */
    0,                                          /* tp_getattr */
    0,                                          /* tp_setattr */
    0,                                          /* tp_reserved */
    (reprfunc)dictview_repr,                    /* tp_repr */
    &dictviews_as_number,                       /* tp_as_number */
    &dictitems_as_sequence,                     /* tp_as_sequence */
    0,                                          /* tp_as_mapping */
    0,                                          /* tp_hash */
    0,                                          /* tp_call */
    0,                                          /* tp_str */
    PyObject_GenericGetAttr,                    /* tp_getattro */
    0,                                          /* tp_setattro */
    0,                                          /* tp_as_buffer */
    Py_TPFLAGS_DEFAULT | Py_TPFLAGS_HAVE_GC,/* tp_flags */
    0,                                          /* tp_doc */
    (traverseproc)dictview_traverse,            /* tp_traverse */
    0,                                          /* tp_clear */
    dictview_richcompare,                       /* tp_richcompare */
    0,                                          /* tp_weaklistoffset */
    (getiterfunc)dictitems_iter,                /* tp_iter */
    0,                                          /* tp_iternext */
    dictitems_methods,                          /* tp_methods */
    0,
};

static PyObject *
dictitems_new(PyObject *dict)
{
    return _PyDictView_New(dict, &PyDictItems_Type);
}

/*** dict_values ***/

static PyObject *
dictvalues_iter(_PyDictViewObject *dv)
{
    if (dv->dv_dict == NULL) {
        Py_RETURN_NONE;
    }
    return dictiter_new(dv->dv_dict, &PyDictIterValue_Type);
}

static PySequenceMethods dictvalues_as_sequence = {
    (lenfunc)dictview_len,              /* sq_length */
    0,                                  /* sq_concat */
    0,                                  /* sq_repeat */
    0,                                  /* sq_item */
    0,                                  /* sq_slice */
    0,                                  /* sq_ass_item */
    0,                                  /* sq_ass_slice */
    (objobjproc)0,                      /* sq_contains */
};

static PyMethodDef dictvalues_methods[] = {
    {NULL,              NULL}           /* sentinel */
};

PyTypeObject PyDictValues_Type = {
    PyVarObject_HEAD_INIT(&PyType_Type, 0)
    "dict_values",                              /* tp_name */
    sizeof(_PyDictViewObject),                  /* tp_basicsize */
    0,                                          /* tp_itemsize */
    /* methods */
    (destructor)dictview_dealloc,               /* tp_dealloc */
    0,                                          /* tp_print */
    0,                                          /* tp_getattr */
    0,                                          /* tp_setattr */
    0,                                          /* tp_reserved */
    (reprfunc)dictview_repr,                    /* tp_repr */
    0,                                          /* tp_as_number */
    &dictvalues_as_sequence,                    /* tp_as_sequence */
    0,                                          /* tp_as_mapping */
    0,                                          /* tp_hash */
    0,                                          /* tp_call */
    0,                                          /* tp_str */
    PyObject_GenericGetAttr,                    /* tp_getattro */
    0,                                          /* tp_setattro */
    0,                                          /* tp_as_buffer */
    Py_TPFLAGS_DEFAULT | Py_TPFLAGS_HAVE_GC,/* tp_flags */
    0,                                          /* tp_doc */
    (traverseproc)dictview_traverse,            /* tp_traverse */
    0,                                          /* tp_clear */
    0,                                          /* tp_richcompare */
    0,                                          /* tp_weaklistoffset */
    (getiterfunc)dictvalues_iter,               /* tp_iter */
    0,                                          /* tp_iternext */
    dictvalues_methods,                         /* tp_methods */
    0,
};

static PyObject *
dictvalues_new(PyObject *dict)
{
    return _PyDictView_New(dict, &PyDictValues_Type);
}

/* Returns NULL if cannot allocate a new PyDictKeysObject,
   but does not set an error */
PyDictKeysObject *
_PyDict_NewKeysForClass(void)
{
    PyDictKeysObject *keys = new_keys_object(PyDict_MINSIZE);
    if (keys == NULL)
        PyErr_Clear();
    else
        keys->dk_lookup = lookdict_split;
    return keys;
}

#define CACHED_KEYS(tp) (((PyHeapTypeObject*)tp)->ht_cached_keys)

PyObject *
PyObject_GenericGetDict(PyObject *obj, void *context)
{
    PyObject *dict, **dictptr = _PyObject_GetDictPtr(obj);
    if (dictptr == NULL) {
        PyErr_SetString(PyExc_AttributeError,
                        "This object has no __dict__");
        return NULL;
    }
    dict = *dictptr;
    if (dict == NULL) {
        PyTypeObject *tp = Py_TYPE(obj);
        if ((tp->tp_flags & Py_TPFLAGS_HEAPTYPE) && CACHED_KEYS(tp)) {
            DK_INCREF(CACHED_KEYS(tp));
            *dictptr = dict = new_dict_with_shared_keys(CACHED_KEYS(tp));
        }
        else {
            *dictptr = dict = PyDict_New();
        }
    }
    Py_XINCREF(dict);
    return dict;
}

int
_PyObjectDict_SetItem(PyTypeObject *tp, PyObject **dictptr,
                      PyObject *key, PyObject *value)
{
    PyObject *dict;
    int res;
    PyDictKeysObject *cached;

    assert(dictptr != NULL);
    if ((tp->tp_flags & Py_TPFLAGS_HEAPTYPE) && (cached = CACHED_KEYS(tp))) {
        assert(dictptr != NULL);
        dict = *dictptr;
        if (dict == NULL) {
            DK_INCREF(cached);
            dict = new_dict_with_shared_keys(cached);
            if (dict == NULL)
                return -1;
            *dictptr = dict;
        }
        if (value == NULL) {
            res = PyDict_DelItem(dict, key);
            if (cached != ((PyDictObject *)dict)->ma_keys) {
                CACHED_KEYS(tp) = NULL;
                DK_DECREF(cached);
            }
        }
        else {
            int was_shared = cached == ((PyDictObject *)dict)->ma_keys;
            res = PyDict_SetItem(dict, key, value);
            if (was_shared && cached != ((PyDictObject *)dict)->ma_keys) {
                /* PyDict_SetItem() may call dictresize and convert split table
                 * into combined table.  In such case, convert it to split
                 * table again and update type's shared key only when this is
                 * the only dict sharing key with the type.
                 *
                 * This is to allow using shared key in class like this:
                 *
                 *     class C:
                 *         def __init__(self):
                 *             # one dict resize happens
                 *             self.a, self.b, self.c = 1, 2, 3
                 *             self.d, self.e, self.f = 4, 5, 6
                 *     a = C()
                 */
                if (cached->dk_refcnt == 1) {
                    CACHED_KEYS(tp) = make_keys_shared(dict);
                }
                else {
                    CACHED_KEYS(tp) = NULL;
                }
                DK_DECREF(cached);
                if (CACHED_KEYS(tp) == NULL && PyErr_Occurred())
                    return -1;
            }
        }
    } else {
        dict = *dictptr;
        if (dict == NULL) {
            dict = PyDict_New();
            if (dict == NULL)
                return -1;
            *dictptr = dict;
        }
        if (value == NULL) {
            res = PyDict_DelItem(dict, key);
        } else {
            res = PyDict_SetItem(dict, key, value);
        }
    }
    return res;
}

void
_PyDictKeys_DecRef(PyDictKeysObject *keys)
{
    DK_DECREF(keys);
}<|MERGE_RESOLUTION|>--- conflicted
+++ resolved
@@ -1592,92 +1592,11 @@
 }
 
 static int
-delitem_common(PyDictObject *mp, PyDictKeyEntry *ep, PyObject **value_addr)
+delitem_common(PyDictObject *mp, Py_ssize_t hashpos, Py_ssize_t ix,
+               PyObject **value_addr)
 {
     PyObject *old_key, *old_value;
-
-    old_value = *value_addr;
-    *value_addr = NULL;
-    mp->ma_used--;
-    if (!_PyDict_HasSplitTable(mp)) {
-        ENSURE_ALLOWS_DELETIONS(mp);
-        old_key = ep->me_key;
-        Py_INCREF(dummy);
-        ep->me_key = dummy;
-        Py_DECREF(old_key);
-    }
-    Py_DECREF(old_value);
-    return 0;
-}
-
-int
-PyDict_DelItem(PyObject *op, PyObject *key)
-{
-<<<<<<< HEAD
-    Py_hash_t hash;
-=======
-    PyDictObject *mp;
-    Py_hash_t hash;
     PyDictKeyEntry *ep;
-    PyObject **value_addr;
->>>>>>> e10ca3a0
-
-    assert(key);
-    if (!PyUnicode_CheckExact(key) ||
-        (hash = ((PyASCIIObject *) key)->hash) == -1) {
-        hash = PyObject_Hash(key);
-        if (hash == -1)
-            return -1;
-    }
-<<<<<<< HEAD
-
-    return _PyDict_DelItem_KnownHash(op, key, hash);
-=======
-    mp = (PyDictObject *)op;
-    ep = (mp->ma_keys->dk_lookup)(mp, key, hash, &value_addr);
-    if (ep == NULL)
-        return -1;
-    if (*value_addr == NULL) {
-        _PyErr_SetKeyError(key);
-        return -1;
-    }
-    return delitem_common(mp, ep, value_addr);
->>>>>>> e10ca3a0
-}
-
-int
-_PyDict_DelItem_KnownHash(PyObject *op, PyObject *key, Py_hash_t hash)
-{
-    Py_ssize_t hashpos, ix;
-    PyDictObject *mp;
-    PyDictKeyEntry *ep;
-    PyObject **value_addr;
-
-    if (!PyDict_Check(op)) {
-        PyErr_BadInternalCall();
-        return -1;
-    }
-    assert(key);
-    assert(hash != -1);
-    mp = (PyDictObject *)op;
-    ix = (mp->ma_keys->dk_lookup)(mp, key, hash, &value_addr, &hashpos);
-    if (ix == DKIX_ERROR)
-        return -1;
-    if (ix == DKIX_EMPTY || *value_addr == NULL) {
-        _PyErr_SetKeyError(key);
-        return -1;
-    }
-<<<<<<< HEAD
-    assert(dk_get_index(mp->ma_keys, hashpos) == ix);
-
-    // Split table doesn't allow deletion.  Combine it.
-    if (_PyDict_HasSplitTable(mp)) {
-        if (dictresize(mp, DK_SIZE(mp->ma_keys))) {
-            return -1;
-        }
-        ix = (mp->ma_keys->dk_lookup)(mp, key, hash, &value_addr, &hashpos);
-        assert(ix >= 0);
-    }
 
     old_value = *value_addr;
     assert(old_value != NULL);
@@ -1694,17 +1613,68 @@
 
     assert(_PyDict_CheckConsistency(mp));
     return 0;
-=======
-    return delitem_common(mp, ep, value_addr);
-}
-
+}
+
+int
+PyDict_DelItem(PyObject *op, PyObject *key)
+{
+    Py_hash_t hash;
+    assert(key);
+    if (!PyUnicode_CheckExact(key) ||
+        (hash = ((PyASCIIObject *) key)->hash) == -1) {
+        hash = PyObject_Hash(key);
+        if (hash == -1)
+            return -1;
+    }
+
+    return _PyDict_DelItem_KnownHash(op, key, hash);
+}
+
+int
+_PyDict_DelItem_KnownHash(PyObject *op, PyObject *key, Py_hash_t hash)
+{
+    Py_ssize_t hashpos, ix;
+    PyDictObject *mp;
+    PyObject **value_addr;
+
+    if (!PyDict_Check(op)) {
+        PyErr_BadInternalCall();
+        return -1;
+    }
+    assert(key);
+    assert(hash != -1);
+    mp = (PyDictObject *)op;
+    ix = (mp->ma_keys->dk_lookup)(mp, key, hash, &value_addr, &hashpos);
+    if (ix == DKIX_ERROR)
+        return -1;
+    if (ix == DKIX_EMPTY || *value_addr == NULL) {
+        _PyErr_SetKeyError(key);
+        return -1;
+    }
+    assert(dk_get_index(mp->ma_keys, hashpos) == ix);
+
+    // Split table doesn't allow deletion.  Combine it.
+    if (_PyDict_HasSplitTable(mp)) {
+        if (dictresize(mp, DK_SIZE(mp->ma_keys))) {
+            return -1;
+        }
+        ix = (mp->ma_keys->dk_lookup)(mp, key, hash, &value_addr, &hashpos);
+        assert(ix >= 0);
+    }
+    return delitem_common(mp, hashpos, ix, value_addr);
+}
+
+/* This function promises that the predicate -> deletion sequence is atomic
+ * (i.e. protected by the GIL), assuming the predicate itself doesn't
+ * release the GIL.
+ */
 int
 _PyDict_DelItemIf(PyObject *op, PyObject *key,
                   int (*predicate)(PyObject *value))
 {
+    Py_ssize_t hashpos, ix;
     PyDictObject *mp;
     Py_hash_t hash;
-    PyDictKeyEntry *ep;
     PyObject **value_addr;
     int res;
 
@@ -1717,21 +1687,31 @@
     if (hash == -1)
         return -1;
     mp = (PyDictObject *)op;
-    ep = (mp->ma_keys->dk_lookup)(mp, key, hash, &value_addr);
-    if (ep == NULL)
+    ix = (mp->ma_keys->dk_lookup)(mp, key, hash, &value_addr, &hashpos);
+    if (ix == DKIX_ERROR)
         return -1;
-    if (*value_addr == NULL) {
+    if (ix == DKIX_EMPTY || *value_addr == NULL) {
         _PyErr_SetKeyError(key);
         return -1;
     }
+    assert(dk_get_index(mp->ma_keys, hashpos) == ix);
+
+    // Split table doesn't allow deletion.  Combine it.
+    if (_PyDict_HasSplitTable(mp)) {
+        if (dictresize(mp, DK_SIZE(mp->ma_keys))) {
+            return -1;
+        }
+        ix = (mp->ma_keys->dk_lookup)(mp, key, hash, &value_addr, &hashpos);
+        assert(ix >= 0);
+    }
+
     res = predicate(*value_addr);
     if (res == -1)
         return -1;
     if (res > 0)
-        return delitem_common(mp, ep, value_addr);
+        return delitem_common(mp, hashpos, ix, value_addr);
     else
         return 0;
->>>>>>> e10ca3a0
 }
 
 
