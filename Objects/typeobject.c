/* Type object implementation */

#include "Python.h"
#include "frameobject.h"
#include "structmember.h"

#include <ctype.h>


/* Support type attribute cache */

/* The cache can keep references to the names alive for longer than
   they normally would.  This is why the maximum size is limited to
   MCACHE_MAX_ATTR_SIZE, since it might be a problem if very large
   strings are used as attribute names. */
#define MCACHE_MAX_ATTR_SIZE    100
#define MCACHE_SIZE_EXP         9
#define MCACHE_HASH(version, name_hash)                                 \
        (((unsigned int)(version) * (unsigned int)(name_hash))          \
         >> (8*sizeof(unsigned int) - MCACHE_SIZE_EXP))
#define MCACHE_HASH_METHOD(type, name)                                  \
        MCACHE_HASH((type)->tp_version_tag,                     \
                    ((PyASCIIObject *)(name))->hash)
#define MCACHE_CACHEABLE_NAME(name)                                     \
        PyUnicode_CheckExact(name) &&                            \
        PyUnicode_READY(name) != -1 &&                      \
        PyUnicode_GET_LENGTH(name) <= MCACHE_MAX_ATTR_SIZE

struct method_cache_entry {
    unsigned int version;
    PyObject *name;             /* reference to exactly a str or None */
    PyObject *value;            /* borrowed */
};

static struct method_cache_entry method_cache[1 << MCACHE_SIZE_EXP];
static unsigned int next_version_tag = 0;

_Py_IDENTIFIER(__class__);
_Py_IDENTIFIER(__dict__);
_Py_IDENTIFIER(__doc__);
_Py_IDENTIFIER(__getitem__);
_Py_IDENTIFIER(__getattribute__);
_Py_IDENTIFIER(__hash__);
_Py_IDENTIFIER(__module__);
_Py_IDENTIFIER(__name__);
_Py_IDENTIFIER(__new__);

static PyObject *
_PyType_LookupId(PyTypeObject *type, struct _Py_Identifier *name);

unsigned int
PyType_ClearCache(void)
{
    Py_ssize_t i;
    unsigned int cur_version_tag = next_version_tag - 1;

    for (i = 0; i < (1 << MCACHE_SIZE_EXP); i++) {
        method_cache[i].version = 0;
        Py_CLEAR(method_cache[i].name);
        method_cache[i].value = NULL;
    }
    next_version_tag = 0;
    /* mark all version tags as invalid */
    PyType_Modified(&PyBaseObject_Type);
    return cur_version_tag;
}

void
PyType_Modified(PyTypeObject *type)
{
    /* Invalidate any cached data for the specified type and all
       subclasses.  This function is called after the base
       classes, mro, or attributes of the type are altered.

       Invariants:

       - Py_TPFLAGS_VALID_VERSION_TAG is never set if
         Py_TPFLAGS_HAVE_VERSION_TAG is not set (e.g. on type
         objects coming from non-recompiled extension modules)

       - before Py_TPFLAGS_VALID_VERSION_TAG can be set on a type,
         it must first be set on all super types.

       This function clears the Py_TPFLAGS_VALID_VERSION_TAG of a
       type (so it must first clear it on all subclasses).  The
       tp_version_tag value is meaningless unless this flag is set.
       We don't assign new version tags eagerly, but only as
       needed.
     */
    PyObject *raw, *ref;
    Py_ssize_t i, n;

    if (!PyType_HasFeature(type, Py_TPFLAGS_VALID_VERSION_TAG))
        return;

    raw = type->tp_subclasses;
    if (raw != NULL) {
        n = PyList_GET_SIZE(raw);
        for (i = 0; i < n; i++) {
            ref = PyList_GET_ITEM(raw, i);
            ref = PyWeakref_GET_OBJECT(ref);
            if (ref != Py_None) {
                PyType_Modified((PyTypeObject *)ref);
            }
        }
    }
    type->tp_flags &= ~Py_TPFLAGS_VALID_VERSION_TAG;
}

static void
type_mro_modified(PyTypeObject *type, PyObject *bases) {
    /*
       Check that all base classes or elements of the MRO of type are
       able to be cached.  This function is called after the base
       classes or mro of the type are altered.

       Unset HAVE_VERSION_TAG and VALID_VERSION_TAG if the type
       has a custom MRO that includes a type which is not officially
       super type.

       Called from mro_internal, which will subsequently be called on
       each subclass when their mro is recursively updated.
     */
    Py_ssize_t i, n;
    int clear = 0;

    if (!PyType_HasFeature(type, Py_TPFLAGS_HAVE_VERSION_TAG))
        return;

    n = PyTuple_GET_SIZE(bases);
    for (i = 0; i < n; i++) {
        PyObject *b = PyTuple_GET_ITEM(bases, i);
        PyTypeObject *cls;

        assert(PyType_Check(b));
        cls = (PyTypeObject *)b;

        if (!PyType_HasFeature(cls, Py_TPFLAGS_HAVE_VERSION_TAG) ||
            !PyType_IsSubtype(type, cls)) {
            clear = 1;
            break;
        }
    }

    if (clear)
        type->tp_flags &= ~(Py_TPFLAGS_HAVE_VERSION_TAG|
                            Py_TPFLAGS_VALID_VERSION_TAG);
}

static int
assign_version_tag(PyTypeObject *type)
{
    /* Ensure that the tp_version_tag is valid and set
       Py_TPFLAGS_VALID_VERSION_TAG.  To respect the invariant, this
       must first be done on all super classes.  Return 0 if this
       cannot be done, 1 if Py_TPFLAGS_VALID_VERSION_TAG.
    */
    Py_ssize_t i, n;
    PyObject *bases;

    if (PyType_HasFeature(type, Py_TPFLAGS_VALID_VERSION_TAG))
        return 1;
    if (!PyType_HasFeature(type, Py_TPFLAGS_HAVE_VERSION_TAG))
        return 0;
    if (!PyType_HasFeature(type, Py_TPFLAGS_READY))
        return 0;

    type->tp_version_tag = next_version_tag++;
    /* for stress-testing: next_version_tag &= 0xFF; */

    if (type->tp_version_tag == 0) {
        /* wrap-around or just starting Python - clear the whole
           cache by filling names with references to Py_None.
           Values are also set to NULL for added protection, as they
           are borrowed reference */
        for (i = 0; i < (1 << MCACHE_SIZE_EXP); i++) {
            method_cache[i].value = NULL;
            Py_XDECREF(method_cache[i].name);
            method_cache[i].name = Py_None;
            Py_INCREF(Py_None);
        }
        /* mark all version tags as invalid */
        PyType_Modified(&PyBaseObject_Type);
        return 1;
    }
    bases = type->tp_bases;
    n = PyTuple_GET_SIZE(bases);
    for (i = 0; i < n; i++) {
        PyObject *b = PyTuple_GET_ITEM(bases, i);
        assert(PyType_Check(b));
        if (!assign_version_tag((PyTypeObject *)b))
            return 0;
    }
    type->tp_flags |= Py_TPFLAGS_VALID_VERSION_TAG;
    return 1;
}


static PyMemberDef type_members[] = {
    {"__basicsize__", T_PYSSIZET, offsetof(PyTypeObject,tp_basicsize),READONLY},
    {"__itemsize__", T_PYSSIZET, offsetof(PyTypeObject, tp_itemsize), READONLY},
    {"__flags__", T_LONG, offsetof(PyTypeObject, tp_flags), READONLY},
    {"__weakrefoffset__", T_LONG,
     offsetof(PyTypeObject, tp_weaklistoffset), READONLY},
    {"__base__", T_OBJECT, offsetof(PyTypeObject, tp_base), READONLY},
    {"__dictoffset__", T_LONG,
     offsetof(PyTypeObject, tp_dictoffset), READONLY},
    {"__mro__", T_OBJECT, offsetof(PyTypeObject, tp_mro), READONLY},
    {0}
};

static int
check_set_special_type_attr(PyTypeObject *type, PyObject *value, const char *name)
{
    if (!(type->tp_flags & Py_TPFLAGS_HEAPTYPE)) {
        PyErr_Format(PyExc_TypeError,
                     "can't set %s.%s", type->tp_name, name);
        return 0;
    }
    if (!value) {
        PyErr_Format(PyExc_TypeError,
                     "can't delete %s.%s", type->tp_name, name);
        return 0;
    }
    return 1;
}

static PyObject *
type_name(PyTypeObject *type, void *context)
{
    const char *s;

    if (type->tp_flags & Py_TPFLAGS_HEAPTYPE) {
        PyHeapTypeObject* et = (PyHeapTypeObject*)type;

        Py_INCREF(et->ht_name);
        return et->ht_name;
    }
    else {
        s = strrchr(type->tp_name, '.');
        if (s == NULL)
            s = type->tp_name;
        else
            s++;
        return PyUnicode_FromString(s);
    }
}

static PyObject *
type_qualname(PyTypeObject *type, void *context)
{
    if (type->tp_flags & Py_TPFLAGS_HEAPTYPE) {
        PyHeapTypeObject* et = (PyHeapTypeObject*)type;
        Py_INCREF(et->ht_qualname);
        return et->ht_qualname;
    }
    else {
        return type_name(type, context);
    }
}

static int
type_set_name(PyTypeObject *type, PyObject *value, void *context)
{
    PyHeapTypeObject* et;
    char *tp_name;
    PyObject *tmp;

    if (!check_set_special_type_attr(type, value, "__name__"))
        return -1;
    if (!PyUnicode_Check(value)) {
        PyErr_Format(PyExc_TypeError,
                     "can only assign string to %s.__name__, not '%s'",
                     type->tp_name, Py_TYPE(value)->tp_name);
        return -1;
    }

    /* Check absence of null characters */
    tmp = PyUnicode_FromStringAndSize("\0", 1);
    if (tmp == NULL)
        return -1;
    if (PyUnicode_Contains(value, tmp) != 0) {
        Py_DECREF(tmp);
        PyErr_Format(PyExc_ValueError,
                     "__name__ must not contain null bytes");
        return -1;
    }
    Py_DECREF(tmp);

    tp_name = _PyUnicode_AsString(value);
    if (tp_name == NULL)
        return -1;

    et = (PyHeapTypeObject*)type;

    Py_INCREF(value);

    Py_DECREF(et->ht_name);
    et->ht_name = value;

    type->tp_name = tp_name;

    return 0;
}

static int
type_set_qualname(PyTypeObject *type, PyObject *value, void *context)
{
    PyHeapTypeObject* et;

    if (!PyUnicode_Check(value)) {
        PyErr_Format(PyExc_TypeError,
                     "can only assign string to %s.__qualname__, not '%s'",
                     type->tp_name, Py_TYPE(value)->tp_name);
        return -1;
    }

    et = (PyHeapTypeObject*)type;
    Py_INCREF(value);
    Py_DECREF(et->ht_qualname);
    et->ht_qualname = value;
    return 0;
}

static PyObject *
type_module(PyTypeObject *type, void *context)
{
    PyObject *mod;
    char *s;

    if (type->tp_flags & Py_TPFLAGS_HEAPTYPE) {
        mod = _PyDict_GetItemId(type->tp_dict, &PyId___module__);
        if (!mod) {
            PyErr_Format(PyExc_AttributeError, "__module__");
            return 0;
        }
        Py_XINCREF(mod);
        return mod;
    }
    else {
        s = strrchr(type->tp_name, '.');
        if (s != NULL)
            return PyUnicode_FromStringAndSize(
                type->tp_name, (Py_ssize_t)(s - type->tp_name));
        return PyUnicode_FromString("builtins");
    }
}

static int
type_set_module(PyTypeObject *type, PyObject *value, void *context)
{
    if (!check_set_special_type_attr(type, value, "__module__"))
        return -1;

    PyType_Modified(type);

    return _PyDict_SetItemId(type->tp_dict, &PyId___module__, value);
}

static PyObject *
type_abstractmethods(PyTypeObject *type, void *context)
{
    PyObject *mod = NULL;
    /* type itself has an __abstractmethods__ descriptor (this). Don't return
       that. */
    if (type != &PyType_Type)
        mod = PyDict_GetItemString(type->tp_dict, "__abstractmethods__");
    if (!mod) {
        PyErr_SetString(PyExc_AttributeError, "__abstractmethods__");
        return NULL;
    }
    Py_XINCREF(mod);
    return mod;
}

static int
type_set_abstractmethods(PyTypeObject *type, PyObject *value, void *context)
{
    /* __abstractmethods__ should only be set once on a type, in
       abc.ABCMeta.__new__, so this function doesn't do anything
       special to update subclasses.
    */
    int res;
    if (value != NULL) {
        res = PyDict_SetItemString(type->tp_dict, "__abstractmethods__", value);
    }
    else {
        res = PyDict_DelItemString(type->tp_dict, "__abstractmethods__");
        if (res && PyErr_ExceptionMatches(PyExc_KeyError)) {
            PyErr_SetString(PyExc_AttributeError, "__abstractmethods__");
            return -1;
        }
    }
    if (res == 0) {
        PyType_Modified(type);
        if (value && PyObject_IsTrue(value)) {
            type->tp_flags |= Py_TPFLAGS_IS_ABSTRACT;
        }
        else {
            type->tp_flags &= ~Py_TPFLAGS_IS_ABSTRACT;
        }
    }
    return res;
}

static PyObject *
type_get_bases(PyTypeObject *type, void *context)
{
    Py_INCREF(type->tp_bases);
    return type->tp_bases;
}

static PyTypeObject *best_base(PyObject *);
static int mro_internal(PyTypeObject *);
static int compatible_for_assignment(PyTypeObject *, PyTypeObject *, char *);
static int add_subclass(PyTypeObject*, PyTypeObject*);
static void remove_subclass(PyTypeObject *, PyTypeObject *);
static void update_all_slots(PyTypeObject *);

typedef int (*update_callback)(PyTypeObject *, void *);
static int update_subclasses(PyTypeObject *type, PyObject *name,
                             update_callback callback, void *data);
static int recurse_down_subclasses(PyTypeObject *type, PyObject *name,
                                   update_callback callback, void *data);

static int
mro_subclasses(PyTypeObject *type, PyObject* temp)
{
    PyTypeObject *subclass;
    PyObject *ref, *subclasses, *old_mro;
    Py_ssize_t i, n;

    subclasses = type->tp_subclasses;
    if (subclasses == NULL)
        return 0;
    assert(PyList_Check(subclasses));
    n = PyList_GET_SIZE(subclasses);
    for (i = 0; i < n; i++) {
        ref = PyList_GET_ITEM(subclasses, i);
        assert(PyWeakref_CheckRef(ref));
        subclass = (PyTypeObject *)PyWeakref_GET_OBJECT(ref);
        assert(subclass != NULL);
        if ((PyObject *)subclass == Py_None)
            continue;
        assert(PyType_Check(subclass));
        old_mro = subclass->tp_mro;
        if (mro_internal(subclass) < 0) {
            subclass->tp_mro = old_mro;
            return -1;
        }
        else {
            PyObject* tuple;
            tuple = PyTuple_Pack(2, subclass, old_mro);
            Py_DECREF(old_mro);
            if (!tuple)
                return -1;
            if (PyList_Append(temp, tuple) < 0)
                return -1;
            Py_DECREF(tuple);
        }
        if (mro_subclasses(subclass, temp) < 0)
            return -1;
    }
    return 0;
}

static int
type_set_bases(PyTypeObject *type, PyObject *value, void *context)
{
    Py_ssize_t i;
    int r = 0;
    PyObject *ob, *temp;
    PyTypeObject *new_base, *old_base;
    PyObject *old_bases, *old_mro;

    if (!check_set_special_type_attr(type, value, "__bases__"))
        return -1;
    if (!PyTuple_Check(value)) {
        PyErr_Format(PyExc_TypeError,
             "can only assign tuple to %s.__bases__, not %s",
                 type->tp_name, Py_TYPE(value)->tp_name);
        return -1;
    }
    if (PyTuple_GET_SIZE(value) == 0) {
        PyErr_Format(PyExc_TypeError,
             "can only assign non-empty tuple to %s.__bases__, not ()",
                 type->tp_name);
        return -1;
    }
    for (i = 0; i < PyTuple_GET_SIZE(value); i++) {
        ob = PyTuple_GET_ITEM(value, i);
        if (!PyType_Check(ob)) {
            PyErr_Format(PyExc_TypeError,
                         "%s.__bases__ must be tuple of classes, not '%s'",
                         type->tp_name, Py_TYPE(ob)->tp_name);
            return -1;
        }
        if (PyType_IsSubtype((PyTypeObject*)ob, type)) {
            PyErr_SetString(PyExc_TypeError,
                            "a __bases__ item causes an inheritance cycle");
            return -1;
        }
    }

    new_base = best_base(value);

    if (!new_base)
        return -1;

    if (!compatible_for_assignment(type->tp_base, new_base, "__bases__"))
        return -1;

    Py_INCREF(new_base);
    Py_INCREF(value);

    old_bases = type->tp_bases;
    old_base = type->tp_base;
    old_mro = type->tp_mro;

    type->tp_bases = value;
    type->tp_base = new_base;

    if (mro_internal(type) < 0) {
        goto bail;
    }

    temp = PyList_New(0);
    if (!temp)
        goto bail;

    r = mro_subclasses(type, temp);

    if (r < 0) {
        for (i = 0; i < PyList_Size(temp); i++) {
            PyTypeObject* cls;
            PyObject* mro;
            PyArg_UnpackTuple(PyList_GET_ITEM(temp, i),
                             "", 2, 2, &cls, &mro);
            Py_INCREF(mro);
            ob = cls->tp_mro;
            cls->tp_mro = mro;
            Py_DECREF(ob);
        }
        Py_DECREF(temp);
        goto bail;
    }

    Py_DECREF(temp);

    /* any base that was in __bases__ but now isn't, we
       need to remove |type| from its tp_subclasses.
       conversely, any class now in __bases__ that wasn't
       needs to have |type| added to its subclasses. */

    /* for now, sod that: just remove from all old_bases,
       add to all new_bases */

    for (i = PyTuple_GET_SIZE(old_bases) - 1; i >= 0; i--) {
        ob = PyTuple_GET_ITEM(old_bases, i);
        if (PyType_Check(ob)) {
            remove_subclass(
                (PyTypeObject*)ob, type);
        }
    }

    for (i = PyTuple_GET_SIZE(value) - 1; i >= 0; i--) {
        ob = PyTuple_GET_ITEM(value, i);
        if (PyType_Check(ob)) {
            if (add_subclass((PyTypeObject*)ob, type) < 0)
                r = -1;
        }
    }

    update_all_slots(type);

    Py_DECREF(old_bases);
    Py_DECREF(old_base);
    Py_DECREF(old_mro);

    return r;

  bail:
    Py_DECREF(type->tp_bases);
    Py_DECREF(type->tp_base);
    if (type->tp_mro != old_mro) {
        Py_DECREF(type->tp_mro);
    }

    type->tp_bases = old_bases;
    type->tp_base = old_base;
    type->tp_mro = old_mro;

    return -1;
}

static PyObject *
type_dict(PyTypeObject *type, void *context)
{
    if (type->tp_dict == NULL) {
        Py_INCREF(Py_None);
        return Py_None;
    }
    return PyDictProxy_New(type->tp_dict);
}

static PyObject *
type_get_doc(PyTypeObject *type, void *context)
{
    PyObject *result;
    if (!(type->tp_flags & Py_TPFLAGS_HEAPTYPE) && type->tp_doc != NULL)
        return PyUnicode_FromString(type->tp_doc);
    result = _PyDict_GetItemId(type->tp_dict, &PyId___doc__);
    if (result == NULL) {
        result = Py_None;
        Py_INCREF(result);
    }
    else if (Py_TYPE(result)->tp_descr_get) {
        result = Py_TYPE(result)->tp_descr_get(result, NULL,
                                               (PyObject *)type);
    }
    else {
        Py_INCREF(result);
    }
    return result;
}

static int
type_set_doc(PyTypeObject *type, PyObject *value, void *context)
{
    if (!check_set_special_type_attr(type, value, "__doc__"))
        return -1;
    PyType_Modified(type);
    return _PyDict_SetItemId(type->tp_dict, &PyId___doc__, value);
}

static PyObject *
type___instancecheck__(PyObject *type, PyObject *inst)
{
    switch (_PyObject_RealIsInstance(inst, type)) {
    case -1:
        return NULL;
    case 0:
        Py_RETURN_FALSE;
    default:
        Py_RETURN_TRUE;
    }
}


static PyObject *
type___subclasscheck__(PyObject *type, PyObject *inst)
{
    switch (_PyObject_RealIsSubclass(inst, type)) {
    case -1:
        return NULL;
    case 0:
        Py_RETURN_FALSE;
    default:
        Py_RETURN_TRUE;
    }
}


static PyGetSetDef type_getsets[] = {
    {"__name__", (getter)type_name, (setter)type_set_name, NULL},
    {"__qualname__", (getter)type_qualname, (setter)type_set_qualname, NULL},
    {"__bases__", (getter)type_get_bases, (setter)type_set_bases, NULL},
    {"__module__", (getter)type_module, (setter)type_set_module, NULL},
    {"__abstractmethods__", (getter)type_abstractmethods,
     (setter)type_set_abstractmethods, NULL},
    {"__dict__",  (getter)type_dict,  NULL, NULL},
    {"__doc__", (getter)type_get_doc, (setter)type_set_doc, NULL},
    {0}
};

static PyObject *
type_repr(PyTypeObject *type)
{
    PyObject *mod, *name, *rtn;

    mod = type_module(type, NULL);
    if (mod == NULL)
        PyErr_Clear();
    else if (!PyUnicode_Check(mod)) {
        Py_DECREF(mod);
        mod = NULL;
    }
    name = type_qualname(type, NULL);
    if (name == NULL)
        return NULL;

    if (mod != NULL && PyUnicode_CompareWithASCIIString(mod, "builtins"))
        rtn = PyUnicode_FromFormat("<class '%U.%U'>", mod, name);
    else
        rtn = PyUnicode_FromFormat("<class '%s'>", type->tp_name);

    Py_XDECREF(mod);
    Py_DECREF(name);
    return rtn;
}

static PyObject *
type_call(PyTypeObject *type, PyObject *args, PyObject *kwds)
{
    PyObject *obj;

    if (type->tp_new == NULL) {
        PyErr_Format(PyExc_TypeError,
                     "cannot create '%.100s' instances",
                     type->tp_name);
        return NULL;
    }

    obj = type->tp_new(type, args, kwds);
    if (obj != NULL) {
        /* Ugly exception: when the call was type(something),
           don't call tp_init on the result. */
        if (type == &PyType_Type &&
            PyTuple_Check(args) && PyTuple_GET_SIZE(args) == 1 &&
            (kwds == NULL ||
             (PyDict_Check(kwds) && PyDict_Size(kwds) == 0)))
            return obj;
        /* If the returned object is not an instance of type,
           it won't be initialized. */
        if (!PyType_IsSubtype(Py_TYPE(obj), type))
            return obj;
        type = Py_TYPE(obj);
        if (type->tp_init != NULL &&
            type->tp_init(obj, args, kwds) < 0) {
            Py_DECREF(obj);
            obj = NULL;
        }
    }
    return obj;
}

PyObject *
PyType_GenericAlloc(PyTypeObject *type, Py_ssize_t nitems)
{
    PyObject *obj;
    const size_t size = _PyObject_VAR_SIZE(type, nitems+1);
    /* note that we need to add one, for the sentinel */

    if (PyType_IS_GC(type))
        obj = _PyObject_GC_Malloc(size);
    else
        obj = (PyObject *)PyObject_MALLOC(size);

    if (obj == NULL)
        return PyErr_NoMemory();

    memset(obj, '\0', size);

    if (type->tp_flags & Py_TPFLAGS_HEAPTYPE)
        Py_INCREF(type);

    if (type->tp_itemsize == 0)
        PyObject_INIT(obj, type);
    else
        (void) PyObject_INIT_VAR((PyVarObject *)obj, type, nitems);

    if (PyType_IS_GC(type))
        _PyObject_GC_TRACK(obj);
    return obj;
}

PyObject *
PyType_GenericNew(PyTypeObject *type, PyObject *args, PyObject *kwds)
{
    return type->tp_alloc(type, 0);
}

/* Helpers for subtyping */

static int
traverse_slots(PyTypeObject *type, PyObject *self, visitproc visit, void *arg)
{
    Py_ssize_t i, n;
    PyMemberDef *mp;

    n = Py_SIZE(type);
    mp = PyHeapType_GET_MEMBERS((PyHeapTypeObject *)type);
    for (i = 0; i < n; i++, mp++) {
        if (mp->type == T_OBJECT_EX) {
            char *addr = (char *)self + mp->offset;
            PyObject *obj = *(PyObject **)addr;
            if (obj != NULL) {
                int err = visit(obj, arg);
                if (err)
                    return err;
            }
        }
    }
    return 0;
}

static int
subtype_traverse(PyObject *self, visitproc visit, void *arg)
{
    PyTypeObject *type, *base;
    traverseproc basetraverse;

    /* Find the nearest base with a different tp_traverse,
       and traverse slots while we're at it */
    type = Py_TYPE(self);
    base = type;
    while ((basetraverse = base->tp_traverse) == subtype_traverse) {
        if (Py_SIZE(base)) {
            int err = traverse_slots(base, self, visit, arg);
            if (err)
                return err;
        }
        base = base->tp_base;
        assert(base);
    }

    if (type->tp_dictoffset != base->tp_dictoffset) {
        PyObject **dictptr = _PyObject_GetDictPtr(self);
        if (dictptr && *dictptr)
            Py_VISIT(*dictptr);
    }

    if (type->tp_flags & Py_TPFLAGS_HEAPTYPE)
        /* For a heaptype, the instances count as references
           to the type.          Traverse the type so the collector
           can find cycles involving this link. */
        Py_VISIT(type);

    if (basetraverse)
        return basetraverse(self, visit, arg);
    return 0;
}

static void
clear_slots(PyTypeObject *type, PyObject *self)
{
    Py_ssize_t i, n;
    PyMemberDef *mp;

    n = Py_SIZE(type);
    mp = PyHeapType_GET_MEMBERS((PyHeapTypeObject *)type);
    for (i = 0; i < n; i++, mp++) {
        if (mp->type == T_OBJECT_EX && !(mp->flags & READONLY)) {
            char *addr = (char *)self + mp->offset;
            PyObject *obj = *(PyObject **)addr;
            if (obj != NULL) {
                *(PyObject **)addr = NULL;
                Py_DECREF(obj);
            }
        }
    }
}

static int
subtype_clear(PyObject *self)
{
    PyTypeObject *type, *base;
    inquiry baseclear;

    /* Find the nearest base with a different tp_clear
       and clear slots while we're at it */
    type = Py_TYPE(self);
    base = type;
    while ((baseclear = base->tp_clear) == subtype_clear) {
        if (Py_SIZE(base))
            clear_slots(base, self);
        base = base->tp_base;
        assert(base);
    }

    /* Clear the instance dict (if any), to break cycles involving only
       __dict__ slots (as in the case 'self.__dict__ is self'). */
    if (type->tp_dictoffset != base->tp_dictoffset) {
        PyObject **dictptr = _PyObject_GetDictPtr(self);
        if (dictptr && *dictptr)
            Py_CLEAR(*dictptr);
    }

    if (baseclear)
        return baseclear(self);
    return 0;
}

static void
subtype_dealloc(PyObject *self)
{
    PyTypeObject *type, *base;
    destructor basedealloc;

    /* Extract the type; we expect it to be a heap type */
    type = Py_TYPE(self);
    assert(type->tp_flags & Py_TPFLAGS_HEAPTYPE);

    /* Test whether the type has GC exactly once */

    if (!PyType_IS_GC(type)) {
        /* It's really rare to find a dynamic type that doesn't have
           GC; it can only happen when deriving from 'object' and not
           adding any slots or instance variables.  This allows
           certain simplifications: there's no need to call
           clear_slots(), or DECREF the dict, or clear weakrefs. */

        /* Maybe call finalizer; exit early if resurrected */
        if (type->tp_del) {
            type->tp_del(self);
            if (self->ob_refcnt > 0)
                return;
        }

        /* Find the nearest base with a different tp_dealloc */
        base = type;
        while ((basedealloc = base->tp_dealloc) == subtype_dealloc) {
            assert(Py_SIZE(base) == 0);
            base = base->tp_base;
            assert(base);
        }

        /* Extract the type again; tp_del may have changed it */
        type = Py_TYPE(self);

        /* Call the base tp_dealloc() */
        assert(basedealloc);
        basedealloc(self);

        /* Can't reference self beyond this point */
        Py_DECREF(type);

        /* Done */
        return;
    }

    /* We get here only if the type has GC */

    /* UnTrack and re-Track around the trashcan macro, alas */
    /* See explanation at end of function for full disclosure */
    PyObject_GC_UnTrack(self);
    ++_PyTrash_delete_nesting;
    Py_TRASHCAN_SAFE_BEGIN(self);
    --_PyTrash_delete_nesting;
    /* DO NOT restore GC tracking at this point.  weakref callbacks
     * (if any, and whether directly here or indirectly in something we
     * call) may trigger GC, and if self is tracked at that point, it
     * will look like trash to GC and GC will try to delete self again.
     */

    /* Find the nearest base with a different tp_dealloc */
    base = type;
    while ((/*basedealloc =*/ base->tp_dealloc) == subtype_dealloc) {
        base = base->tp_base;
        assert(base);
    }

    /* If we added a weaklist, we clear it.      Do this *before* calling
       the finalizer (__del__), clearing slots, or clearing the instance
       dict. */

    if (type->tp_weaklistoffset && !base->tp_weaklistoffset)
        PyObject_ClearWeakRefs(self);

    /* Maybe call finalizer; exit early if resurrected */
    if (type->tp_del) {
        _PyObject_GC_TRACK(self);
        type->tp_del(self);
        if (self->ob_refcnt > 0)
            goto endlabel;              /* resurrected */
        else
            _PyObject_GC_UNTRACK(self);
        /* New weakrefs could be created during the finalizer call.
            If this occurs, clear them out without calling their
            finalizers since they might rely on part of the object
            being finalized that has already been destroyed. */
        if (type->tp_weaklistoffset && !base->tp_weaklistoffset) {
            /* Modeled after GET_WEAKREFS_LISTPTR() */
            PyWeakReference **list = (PyWeakReference **) \
                PyObject_GET_WEAKREFS_LISTPTR(self);
            while (*list)
                _PyWeakref_ClearRef(*list);
        }
    }

    /*  Clear slots up to the nearest base with a different tp_dealloc */
    base = type;
    while ((basedealloc = base->tp_dealloc) == subtype_dealloc) {
        if (Py_SIZE(base))
            clear_slots(base, self);
        base = base->tp_base;
        assert(base);
    }

    /* If we added a dict, DECREF it */
    if (type->tp_dictoffset && !base->tp_dictoffset) {
        PyObject **dictptr = _PyObject_GetDictPtr(self);
        if (dictptr != NULL) {
            PyObject *dict = *dictptr;
            if (dict != NULL) {
                Py_DECREF(dict);
                *dictptr = NULL;
            }
        }
    }

    /* Extract the type again; tp_del may have changed it */
    type = Py_TYPE(self);

    /* Call the base tp_dealloc(); first retrack self if
     * basedealloc knows about gc.
     */
    if (PyType_IS_GC(base))
        _PyObject_GC_TRACK(self);
    assert(basedealloc);
    basedealloc(self);

    /* Can't reference self beyond this point */
    Py_DECREF(type);

  endlabel:
    ++_PyTrash_delete_nesting;
    Py_TRASHCAN_SAFE_END(self);
    --_PyTrash_delete_nesting;

    /* Explanation of the weirdness around the trashcan macros:

       Q. What do the trashcan macros do?

       A. Read the comment titled "Trashcan mechanism" in object.h.
          For one, this explains why there must be a call to GC-untrack
          before the trashcan begin macro.      Without understanding the
          trashcan code, the answers to the following questions don't make
          sense.

       Q. Why do we GC-untrack before the trashcan and then immediately
          GC-track again afterward?

       A. In the case that the base class is GC-aware, the base class
          probably GC-untracks the object.      If it does that using the
          UNTRACK macro, this will crash when the object is already
          untracked.  Because we don't know what the base class does, the
          only safe thing is to make sure the object is tracked when we
          call the base class dealloc.  But...  The trashcan begin macro
          requires that the object is *untracked* before it is called.  So
          the dance becomes:

         GC untrack
         trashcan begin
         GC track

       Q. Why did the last question say "immediately GC-track again"?
          It's nowhere near immediately.

       A. Because the code *used* to re-track immediately.      Bad Idea.
          self has a refcount of 0, and if gc ever gets its hands on it
          (which can happen if any weakref callback gets invoked), it
          looks like trash to gc too, and gc also tries to delete self
          then.  But we're already deleting self.  Double deallocation is
          a subtle disaster.

       Q. Why the bizarre (net-zero) manipulation of
          _PyTrash_delete_nesting around the trashcan macros?

       A. Some base classes (e.g. list) also use the trashcan mechanism.
          The following scenario used to be possible:

          - suppose the trashcan level is one below the trashcan limit

          - subtype_dealloc() is called

          - the trashcan limit is not yet reached, so the trashcan level
        is incremented and the code between trashcan begin and end is
        executed

          - this destroys much of the object's contents, including its
        slots and __dict__

          - basedealloc() is called; this is really list_dealloc(), or
        some other type which also uses the trashcan macros

          - the trashcan limit is now reached, so the object is put on the
        trashcan's to-be-deleted-later list

          - basedealloc() returns

          - subtype_dealloc() decrefs the object's type

          - subtype_dealloc() returns

          - later, the trashcan code starts deleting the objects from its
        to-be-deleted-later list

          - subtype_dealloc() is called *AGAIN* for the same object

          - at the very least (if the destroyed slots and __dict__ don't
        cause problems) the object's type gets decref'ed a second
        time, which is *BAD*!!!

          The remedy is to make sure that if the code between trashcan
          begin and end in subtype_dealloc() is called, the code between
          trashcan begin and end in basedealloc() will also be called.
          This is done by decrementing the level after passing into the
          trashcan block, and incrementing it just before leaving the
          block.

          But now it's possible that a chain of objects consisting solely
          of objects whose deallocator is subtype_dealloc() will defeat
          the trashcan mechanism completely: the decremented level means
          that the effective level never reaches the limit.      Therefore, we
          *increment* the level *before* entering the trashcan block, and
          matchingly decrement it after leaving.  This means the trashcan
          code will trigger a little early, but that's no big deal.

       Q. Are there any live examples of code in need of all this
          complexity?

       A. Yes.  See SF bug 668433 for code that crashed (when Python was
          compiled in debug mode) before the trashcan level manipulations
          were added.  For more discussion, see SF patches 581742, 575073
          and bug 574207.
    */
}

static PyTypeObject *solid_base(PyTypeObject *type);

/* type test with subclassing support */

int
PyType_IsSubtype(PyTypeObject *a, PyTypeObject *b)
{
    PyObject *mro;

    mro = a->tp_mro;
    if (mro != NULL) {
        /* Deal with multiple inheritance without recursion
           by walking the MRO tuple */
        Py_ssize_t i, n;
        assert(PyTuple_Check(mro));
        n = PyTuple_GET_SIZE(mro);
        for (i = 0; i < n; i++) {
            if (PyTuple_GET_ITEM(mro, i) == (PyObject *)b)
                return 1;
        }
        return 0;
    }
    else {
        /* a is not completely initilized yet; follow tp_base */
        do {
            if (a == b)
                return 1;
            a = a->tp_base;
        } while (a != NULL);
        return b == &PyBaseObject_Type;
    }
}

/* Internal routines to do a method lookup in the type
   without looking in the instance dictionary
   (so we can't use PyObject_GetAttr) but still binding
   it to the instance.  The arguments are the object,
   the method name as a C string, and the address of a
   static variable used to cache the interned Python string.

   Two variants:

   - lookup_maybe() returns NULL without raising an exception
     when the _PyType_Lookup() call fails;

   - lookup_method() always raises an exception upon errors.

   - _PyObject_LookupSpecial() exported for the benefit of other places.
*/

static PyObject *
lookup_maybe(PyObject *self, _Py_Identifier *attrid)
{
    PyObject *res;

    res = _PyType_LookupId(Py_TYPE(self), attrid);
    if (res != NULL) {
        descrgetfunc f;
        if ((f = Py_TYPE(res)->tp_descr_get) == NULL)
            Py_INCREF(res);
        else
            res = f(res, self, (PyObject *)(Py_TYPE(self)));
    }
    return res;
}

static PyObject *
lookup_method(PyObject *self, _Py_Identifier *attrid)
{
    PyObject *res = lookup_maybe(self, attrid);
    if (res == NULL && !PyErr_Occurred())
        PyErr_SetObject(PyExc_AttributeError, attrid->object);
    return res;
}

PyObject *
_PyObject_LookupSpecial(PyObject *self, _Py_Identifier *attrid)
{
    return lookup_maybe(self, attrid);
}

/* A variation of PyObject_CallMethod that uses lookup_method()
   instead of PyObject_GetAttrString().  This uses the same convention
   as lookup_method to cache the interned name string object. */

static PyObject *
call_method(PyObject *o, _Py_Identifier *nameid, char *format, ...)
{
    va_list va;
    PyObject *args, *func = 0, *retval;
    va_start(va, format);

    func = lookup_maybe(o, nameid);
    if (func == NULL) {
        va_end(va);
        if (!PyErr_Occurred())
            PyErr_SetObject(PyExc_AttributeError, nameid->object);
        return NULL;
    }

    if (format && *format)
        args = Py_VaBuildValue(format, va);
    else
        args = PyTuple_New(0);

    va_end(va);

    if (args == NULL)
        return NULL;

    assert(PyTuple_Check(args));
    retval = PyObject_Call(func, args, NULL);

    Py_DECREF(args);
    Py_DECREF(func);

    return retval;
}

/* Clone of call_method() that returns NotImplemented when the lookup fails. */

static PyObject *
call_maybe(PyObject *o, _Py_Identifier *nameid, char *format, ...)
{
    va_list va;
    PyObject *args, *func = 0, *retval;
    va_start(va, format);

    func = lookup_maybe(o, nameid);
    if (func == NULL) {
        va_end(va);
        if (!PyErr_Occurred())
            Py_RETURN_NOTIMPLEMENTED;
        return NULL;
    }

    if (format && *format)
        args = Py_VaBuildValue(format, va);
    else
        args = PyTuple_New(0);

    va_end(va);

    if (args == NULL)
        return NULL;

    assert(PyTuple_Check(args));
    retval = PyObject_Call(func, args, NULL);

    Py_DECREF(args);
    Py_DECREF(func);

    return retval;
}

/*
    Method resolution order algorithm C3 described in
    "A Monotonic Superclass Linearization for Dylan",
    by Kim Barrett, Bob Cassel, Paul Haahr,
    David A. Moon, Keith Playford, and P. Tucker Withington.
    (OOPSLA 1996)

    Some notes about the rules implied by C3:

    No duplicate bases.
    It isn't legal to repeat a class in a list of base classes.

    The next three properties are the 3 constraints in "C3".

    Local precendece order.
    If A precedes B in C's MRO, then A will precede B in the MRO of all
    subclasses of C.

    Monotonicity.
    The MRO of a class must be an extension without reordering of the
    MRO of each of its superclasses.

    Extended Precedence Graph (EPG).
    Linearization is consistent if there is a path in the EPG from
    each class to all its successors in the linearization.  See
    the paper for definition of EPG.
 */

static int
tail_contains(PyObject *list, int whence, PyObject *o) {
    Py_ssize_t j, size;
    size = PyList_GET_SIZE(list);

    for (j = whence+1; j < size; j++) {
        if (PyList_GET_ITEM(list, j) == o)
            return 1;
    }
    return 0;
}

static PyObject *
class_name(PyObject *cls)
{
    PyObject *name = _PyObject_GetAttrId(cls, &PyId___name__);
    if (name == NULL) {
        PyErr_Clear();
        Py_XDECREF(name);
        name = PyObject_Repr(cls);
    }
    if (name == NULL)
        return NULL;
    if (!PyUnicode_Check(name)) {
        Py_DECREF(name);
        return NULL;
    }
    return name;
}

static int
check_duplicates(PyObject *list)
{
    Py_ssize_t i, j, n;
    /* Let's use a quadratic time algorithm,
       assuming that the bases lists is short.
    */
    n = PyList_GET_SIZE(list);
    for (i = 0; i < n; i++) {
        PyObject *o = PyList_GET_ITEM(list, i);
        for (j = i + 1; j < n; j++) {
            if (PyList_GET_ITEM(list, j) == o) {
                o = class_name(o);
                if (o != NULL) {
                    PyErr_Format(PyExc_TypeError,
                                 "duplicate base class %U",
                                 o);
                    Py_DECREF(o);
                } else {
                    PyErr_SetString(PyExc_TypeError,
                                 "duplicate base class");
                }
                return -1;
            }
        }
    }
    return 0;
}

/* Raise a TypeError for an MRO order disagreement.

   It's hard to produce a good error message.  In the absence of better
   insight into error reporting, report the classes that were candidates
   to be put next into the MRO.  There is some conflict between the
   order in which they should be put in the MRO, but it's hard to
   diagnose what constraint can't be satisfied.
*/

static void
set_mro_error(PyObject *to_merge, int *remain)
{
    Py_ssize_t i, n, off, to_merge_size;
    char buf[1000];
    PyObject *k, *v;
    PyObject *set = PyDict_New();
    if (!set) return;

    to_merge_size = PyList_GET_SIZE(to_merge);
    for (i = 0; i < to_merge_size; i++) {
        PyObject *L = PyList_GET_ITEM(to_merge, i);
        if (remain[i] < PyList_GET_SIZE(L)) {
            PyObject *c = PyList_GET_ITEM(L, remain[i]);
            if (PyDict_SetItem(set, c, Py_None) < 0) {
                Py_DECREF(set);
                return;
            }
        }
    }
    n = PyDict_Size(set);

    off = PyOS_snprintf(buf, sizeof(buf), "Cannot create a \
consistent method resolution\norder (MRO) for bases");
    i = 0;
    while (PyDict_Next(set, &i, &k, &v) && (size_t)off < sizeof(buf)) {
        PyObject *name = class_name(k);
        char *name_str;
        if (name != NULL) {
            name_str = _PyUnicode_AsString(name);
            if (name_str == NULL)
                name_str = "?";
        } else
            name_str = "?";
        off += PyOS_snprintf(buf + off, sizeof(buf) - off, " %s", name_str);
        Py_XDECREF(name);
        if (--n && (size_t)(off+1) < sizeof(buf)) {
            buf[off++] = ',';
            buf[off] = '\0';
        }
    }
    PyErr_SetString(PyExc_TypeError, buf);
    Py_DECREF(set);
}

static int
pmerge(PyObject *acc, PyObject* to_merge) {
    Py_ssize_t i, j, to_merge_size, empty_cnt;
    int *remain;
    int ok;

    to_merge_size = PyList_GET_SIZE(to_merge);

    /* remain stores an index into each sublist of to_merge.
       remain[i] is the index of the next base in to_merge[i]
       that is not included in acc.
    */
    remain = (int *)PyMem_MALLOC(SIZEOF_INT*to_merge_size);
    if (remain == NULL)
        return -1;
    for (i = 0; i < to_merge_size; i++)
        remain[i] = 0;

  again:
    empty_cnt = 0;
    for (i = 0; i < to_merge_size; i++) {
        PyObject *candidate;

        PyObject *cur_list = PyList_GET_ITEM(to_merge, i);

        if (remain[i] >= PyList_GET_SIZE(cur_list)) {
            empty_cnt++;
            continue;
        }

        /* Choose next candidate for MRO.

           The input sequences alone can determine the choice.
           If not, choose the class which appears in the MRO
           of the earliest direct superclass of the new class.
        */

        candidate = PyList_GET_ITEM(cur_list, remain[i]);
        for (j = 0; j < to_merge_size; j++) {
            PyObject *j_lst = PyList_GET_ITEM(to_merge, j);
            if (tail_contains(j_lst, remain[j], candidate)) {
                goto skip; /* continue outer loop */
            }
        }
        ok = PyList_Append(acc, candidate);
        if (ok < 0) {
            PyMem_Free(remain);
            return -1;
        }
        for (j = 0; j < to_merge_size; j++) {
            PyObject *j_lst = PyList_GET_ITEM(to_merge, j);
            if (remain[j] < PyList_GET_SIZE(j_lst) &&
                PyList_GET_ITEM(j_lst, remain[j]) == candidate) {
                remain[j]++;
            }
        }
        goto again;
      skip: ;
    }

    if (empty_cnt == to_merge_size) {
        PyMem_FREE(remain);
        return 0;
    }
    set_mro_error(to_merge, remain);
    PyMem_FREE(remain);
    return -1;
}

static PyObject *
mro_implementation(PyTypeObject *type)
{
    Py_ssize_t i, n;
    int ok;
    PyObject *bases, *result;
    PyObject *to_merge, *bases_aslist;

    if (type->tp_dict == NULL) {
        if (PyType_Ready(type) < 0)
            return NULL;
    }

    /* Find a superclass linearization that honors the constraints
       of the explicit lists of bases and the constraints implied by
       each base class.

       to_merge is a list of lists, where each list is a superclass
       linearization implied by a base class.  The last element of
       to_merge is the declared list of bases.
    */

    bases = type->tp_bases;
    n = PyTuple_GET_SIZE(bases);

    to_merge = PyList_New(n+1);
    if (to_merge == NULL)
        return NULL;

    for (i = 0; i < n; i++) {
        PyObject *base = PyTuple_GET_ITEM(bases, i);
        PyObject *parentMRO;
        parentMRO = PySequence_List(((PyTypeObject*)base)->tp_mro);
        if (parentMRO == NULL) {
            Py_DECREF(to_merge);
            return NULL;
        }

        PyList_SET_ITEM(to_merge, i, parentMRO);
    }

    bases_aslist = PySequence_List(bases);
    if (bases_aslist == NULL) {
        Py_DECREF(to_merge);
        return NULL;
    }
    /* This is just a basic sanity check. */
    if (check_duplicates(bases_aslist) < 0) {
        Py_DECREF(to_merge);
        Py_DECREF(bases_aslist);
        return NULL;
    }
    PyList_SET_ITEM(to_merge, n, bases_aslist);

    result = Py_BuildValue("[O]", (PyObject *)type);
    if (result == NULL) {
        Py_DECREF(to_merge);
        return NULL;
    }

    ok = pmerge(result, to_merge);
    Py_DECREF(to_merge);
    if (ok < 0) {
        Py_DECREF(result);
        return NULL;
    }

    return result;
}

static PyObject *
mro_external(PyObject *self)
{
    PyTypeObject *type = (PyTypeObject *)self;

    return mro_implementation(type);
}

static int
mro_internal(PyTypeObject *type)
{
    PyObject *mro, *result, *tuple;
    int checkit = 0;

    if (Py_TYPE(type) == &PyType_Type) {
        result = mro_implementation(type);
    }
    else {
        _Py_IDENTIFIER(mro);
        checkit = 1;
        mro = lookup_method((PyObject *)type, &PyId_mro);
        if (mro == NULL)
            return -1;
        result = PyObject_CallObject(mro, NULL);
        Py_DECREF(mro);
    }
    if (result == NULL)
        return -1;
    tuple = PySequence_Tuple(result);
    Py_DECREF(result);
    if (tuple == NULL)
        return -1;
    if (checkit) {
        Py_ssize_t i, len;
        PyObject *cls;
        PyTypeObject *solid;

        solid = solid_base(type);

        len = PyTuple_GET_SIZE(tuple);

        for (i = 0; i < len; i++) {
            PyTypeObject *t;
            cls = PyTuple_GET_ITEM(tuple, i);
            if (!PyType_Check(cls)) {
                PyErr_Format(PyExc_TypeError,
                 "mro() returned a non-class ('%.500s')",
                                 Py_TYPE(cls)->tp_name);
                Py_DECREF(tuple);
                return -1;
            }
            t = (PyTypeObject*)cls;
            if (!PyType_IsSubtype(solid, solid_base(t))) {
                PyErr_Format(PyExc_TypeError,
             "mro() returned base with unsuitable layout ('%.500s')",
                                     t->tp_name);
                        Py_DECREF(tuple);
                        return -1;
            }
        }
    }
    type->tp_mro = tuple;

    type_mro_modified(type, type->tp_mro);
    /* corner case: the super class might have been hidden
       from the custom MRO */
    type_mro_modified(type, type->tp_bases);

    PyType_Modified(type);

    return 0;
}


/* Calculate the best base amongst multiple base classes.
   This is the first one that's on the path to the "solid base". */

static PyTypeObject *
best_base(PyObject *bases)
{
    Py_ssize_t i, n;
    PyTypeObject *base, *winner, *candidate, *base_i;
    PyObject *base_proto;

    assert(PyTuple_Check(bases));
    n = PyTuple_GET_SIZE(bases);
    assert(n > 0);
    base = NULL;
    winner = NULL;
    for (i = 0; i < n; i++) {
        base_proto = PyTuple_GET_ITEM(bases, i);
        if (!PyType_Check(base_proto)) {
            PyErr_SetString(
                PyExc_TypeError,
                "bases must be types");
            return NULL;
        }
        base_i = (PyTypeObject *)base_proto;
        if (base_i->tp_dict == NULL) {
            if (PyType_Ready(base_i) < 0)
                return NULL;
        }
        candidate = solid_base(base_i);
        if (winner == NULL) {
            winner = candidate;
            base = base_i;
        }
        else if (PyType_IsSubtype(winner, candidate))
            ;
        else if (PyType_IsSubtype(candidate, winner)) {
            winner = candidate;
            base = base_i;
        }
        else {
            PyErr_SetString(
                PyExc_TypeError,
                "multiple bases have "
                "instance lay-out conflict");
            return NULL;
        }
    }
    assert (base != NULL);

    return base;
}

static int
extra_ivars(PyTypeObject *type, PyTypeObject *base)
{
    size_t t_size = type->tp_basicsize;
    size_t b_size = base->tp_basicsize;

    assert(t_size >= b_size); /* Else type smaller than base! */
    if (type->tp_itemsize || base->tp_itemsize) {
        /* If itemsize is involved, stricter rules */
        return t_size != b_size ||
            type->tp_itemsize != base->tp_itemsize;
    }
    if (type->tp_weaklistoffset && base->tp_weaklistoffset == 0 &&
        type->tp_weaklistoffset + sizeof(PyObject *) == t_size &&
        type->tp_flags & Py_TPFLAGS_HEAPTYPE)
        t_size -= sizeof(PyObject *);
    if (type->tp_dictoffset && base->tp_dictoffset == 0 &&
        type->tp_dictoffset + sizeof(PyObject *) == t_size &&
        type->tp_flags & Py_TPFLAGS_HEAPTYPE)
        t_size -= sizeof(PyObject *);

    return t_size != b_size;
}

static PyTypeObject *
solid_base(PyTypeObject *type)
{
    PyTypeObject *base;

    if (type->tp_base)
        base = solid_base(type->tp_base);
    else
        base = &PyBaseObject_Type;
    if (extra_ivars(type, base))
        return type;
    else
        return base;
}

static void object_dealloc(PyObject *);
static int object_init(PyObject *, PyObject *, PyObject *);
static int update_slot(PyTypeObject *, PyObject *);
static void fixup_slot_dispatchers(PyTypeObject *);

/*
 * Helpers for  __dict__ descriptor.  We don't want to expose the dicts
 * inherited from various builtin types.  The builtin base usually provides
 * its own __dict__ descriptor, so we use that when we can.
 */
static PyTypeObject *
get_builtin_base_with_dict(PyTypeObject *type)
{
    while (type->tp_base != NULL) {
        if (type->tp_dictoffset != 0 &&
            !(type->tp_flags & Py_TPFLAGS_HEAPTYPE))
            return type;
        type = type->tp_base;
    }
    return NULL;
}

static PyObject *
get_dict_descriptor(PyTypeObject *type)
{
    PyObject *descr;

    descr = _PyType_LookupId(type, &PyId___dict__);
    if (descr == NULL || !PyDescr_IsData(descr))
        return NULL;

    return descr;
}

static void
raise_dict_descr_error(PyObject *obj)
{
    PyErr_Format(PyExc_TypeError,
                 "this __dict__ descriptor does not support "
                 "'%.200s' objects", Py_TYPE(obj)->tp_name);
}

static PyObject *
subtype_dict(PyObject *obj, void *context)
{
    PyTypeObject *base;

    base = get_builtin_base_with_dict(Py_TYPE(obj));
    if (base != NULL) {
        descrgetfunc func;
        PyObject *descr = get_dict_descriptor(base);
        if (descr == NULL) {
            raise_dict_descr_error(obj);
            return NULL;
        }
        func = Py_TYPE(descr)->tp_descr_get;
        if (func == NULL) {
            raise_dict_descr_error(obj);
            return NULL;
        }
        return func(descr, obj, (PyObject *)(Py_TYPE(obj)));
    }
    return PyObject_GenericGetDict(obj, context);
}

static int
subtype_setdict(PyObject *obj, PyObject *value, void *context)
{
    PyObject *dict, **dictptr;
    PyTypeObject *base;

    base = get_builtin_base_with_dict(Py_TYPE(obj));
    if (base != NULL) {
        descrsetfunc func;
        PyObject *descr = get_dict_descriptor(base);
        if (descr == NULL) {
            raise_dict_descr_error(obj);
            return -1;
        }
        func = Py_TYPE(descr)->tp_descr_set;
        if (func == NULL) {
            raise_dict_descr_error(obj);
            return -1;
        }
        return func(descr, obj, value);
    }
    /* Almost like PyObject_GenericSetDict, but allow __dict__ to be deleted. */
    dictptr = _PyObject_GetDictPtr(obj);
    if (dictptr == NULL) {
        PyErr_SetString(PyExc_AttributeError,
                        "This object has no __dict__");
        return -1;
    }
    if (value != NULL && !PyDict_Check(value)) {
        PyErr_Format(PyExc_TypeError,
                     "__dict__ must be set to a dictionary, "
                     "not a '%.200s'", Py_TYPE(value)->tp_name);
        return -1;
    }
    dict = *dictptr;
    Py_XINCREF(value);
    *dictptr = value;
    Py_XDECREF(dict);
    return 0;
}

static PyObject *
subtype_getweakref(PyObject *obj, void *context)
{
    PyObject **weaklistptr;
    PyObject *result;

    if (Py_TYPE(obj)->tp_weaklistoffset == 0) {
        PyErr_SetString(PyExc_AttributeError,
                        "This object has no __weakref__");
        return NULL;
    }
    assert(Py_TYPE(obj)->tp_weaklistoffset > 0);
    assert(Py_TYPE(obj)->tp_weaklistoffset + sizeof(PyObject *) <=
           (size_t)(Py_TYPE(obj)->tp_basicsize));
    weaklistptr = (PyObject **)
        ((char *)obj + Py_TYPE(obj)->tp_weaklistoffset);
    if (*weaklistptr == NULL)
        result = Py_None;
    else
        result = *weaklistptr;
    Py_INCREF(result);
    return result;
}

/* Three variants on the subtype_getsets list. */

static PyGetSetDef subtype_getsets_full[] = {
    {"__dict__", subtype_dict, subtype_setdict,
     PyDoc_STR("dictionary for instance variables (if defined)")},
    {"__weakref__", subtype_getweakref, NULL,
     PyDoc_STR("list of weak references to the object (if defined)")},
    {0}
};

static PyGetSetDef subtype_getsets_dict_only[] = {
    {"__dict__", subtype_dict, subtype_setdict,
     PyDoc_STR("dictionary for instance variables (if defined)")},
    {0}
};

static PyGetSetDef subtype_getsets_weakref_only[] = {
    {"__weakref__", subtype_getweakref, NULL,
     PyDoc_STR("list of weak references to the object (if defined)")},
    {0}
};

static int
valid_identifier(PyObject *s)
{
    if (!PyUnicode_Check(s)) {
        PyErr_Format(PyExc_TypeError,
                     "__slots__ items must be strings, not '%.200s'",
                     Py_TYPE(s)->tp_name);
        return 0;
    }
    if (!PyUnicode_IsIdentifier(s)) {
        PyErr_SetString(PyExc_TypeError,
                        "__slots__ must be identifiers");
        return 0;
    }
    return 1;
}

/* Forward */
static int
object_init(PyObject *self, PyObject *args, PyObject *kwds);

static int
type_init(PyObject *cls, PyObject *args, PyObject *kwds)
{
    int res;

    assert(args != NULL && PyTuple_Check(args));
    assert(kwds == NULL || PyDict_Check(kwds));

    if (kwds != NULL && PyDict_Check(kwds) && PyDict_Size(kwds) != 0) {
        PyErr_SetString(PyExc_TypeError,
                        "type.__init__() takes no keyword arguments");
        return -1;
    }

    if (args != NULL && PyTuple_Check(args) &&
        (PyTuple_GET_SIZE(args) != 1 && PyTuple_GET_SIZE(args) != 3)) {
        PyErr_SetString(PyExc_TypeError,
                        "type.__init__() takes 1 or 3 arguments");
        return -1;
    }

    /* Call object.__init__(self) now. */
    /* XXX Could call super(type, cls).__init__() but what's the point? */
    args = PyTuple_GetSlice(args, 0, 0);
    res = object_init(cls, args, NULL);
    Py_DECREF(args);
    return res;
}

long
PyType_GetFlags(PyTypeObject *type)
{
    return type->tp_flags;
}

/* Determine the most derived metatype. */
PyTypeObject *
_PyType_CalculateMetaclass(PyTypeObject *metatype, PyObject *bases)
{
    Py_ssize_t i, nbases;
    PyTypeObject *winner;
    PyObject *tmp;
    PyTypeObject *tmptype;

    /* Determine the proper metatype to deal with this,
       and check for metatype conflicts while we're at it.
       Note that if some other metatype wins to contract,
       it's possible that its instances are not types. */

    nbases = PyTuple_GET_SIZE(bases);
    winner = metatype;
    for (i = 0; i < nbases; i++) {
        tmp = PyTuple_GET_ITEM(bases, i);
        tmptype = Py_TYPE(tmp);
        if (PyType_IsSubtype(winner, tmptype))
            continue;
        if (PyType_IsSubtype(tmptype, winner)) {
            winner = tmptype;
            continue;
        }
        /* else: */
        PyErr_SetString(PyExc_TypeError,
                        "metaclass conflict: "
                        "the metaclass of a derived class "
                        "must be a (non-strict) subclass "
                        "of the metaclasses of all its bases");
        return NULL;
    }
    return winner;
}

static PyObject *
type_new(PyTypeObject *metatype, PyObject *args, PyObject *kwds)
{
    PyObject *name, *bases = NULL, *orig_dict, *dict = NULL;
    static char *kwlist[] = {"name", "bases", "dict", 0};
    PyObject *qualname, *slots = NULL, *tmp, *newslots;
    PyTypeObject *type = NULL, *base, *tmptype, *winner;
    PyHeapTypeObject *et;
    PyMemberDef *mp;
    Py_ssize_t i, nbases, nslots, slotoffset, add_dict, add_weak;
    int j, may_add_dict, may_add_weak;
    _Py_IDENTIFIER(__qualname__);
    _Py_IDENTIFIER(__slots__);

    assert(args != NULL && PyTuple_Check(args));
    assert(kwds == NULL || PyDict_Check(kwds));

    /* Special case: type(x) should return x->ob_type */
    {
        const Py_ssize_t nargs = PyTuple_GET_SIZE(args);
        const Py_ssize_t nkwds = kwds == NULL ? 0 : PyDict_Size(kwds);

        if (PyType_CheckExact(metatype) && nargs == 1 && nkwds == 0) {
            PyObject *x = PyTuple_GET_ITEM(args, 0);
            Py_INCREF(Py_TYPE(x));
            return (PyObject *) Py_TYPE(x);
        }

        /* SF bug 475327 -- if that didn't trigger, we need 3
           arguments. but PyArg_ParseTupleAndKeywords below may give
           a msg saying type() needs exactly 3. */
        if (nargs + nkwds != 3) {
            PyErr_SetString(PyExc_TypeError,
                            "type() takes 1 or 3 arguments");
            return NULL;
        }
    }

    /* Check arguments: (name, bases, dict) */
    if (!PyArg_ParseTupleAndKeywords(args, kwds, "UO!O!:type", kwlist,
                                     &name,
                                     &PyTuple_Type, &bases,
                                     &PyDict_Type, &orig_dict))
        return NULL;

    /* Determine the proper metatype to deal with this: */
    winner = _PyType_CalculateMetaclass(metatype, bases);
    if (winner == NULL) {
        return NULL;
    }

    if (winner != metatype) {
        if (winner->tp_new != type_new) /* Pass it to the winner */
            return winner->tp_new(winner, args, kwds);
        metatype = winner;
    }

    /* Adjust for empty tuple bases */
    nbases = PyTuple_GET_SIZE(bases);
    if (nbases == 0) {
        bases = PyTuple_Pack(1, &PyBaseObject_Type);
        if (bases == NULL)
            goto error;
        nbases = 1;
    }
    else
        Py_INCREF(bases);

    /* Calculate best base, and check that all bases are type objects */
    base = best_base(bases);
    if (base == NULL) {
        goto error;
    }
    if (!PyType_HasFeature(base, Py_TPFLAGS_BASETYPE)) {
        PyErr_Format(PyExc_TypeError,
                     "type '%.100s' is not an acceptable base type",
                     base->tp_name);
        goto error;
    }

    dict = PyDict_Copy(orig_dict);
    if (dict == NULL)
        goto error;

    /* Check for a __slots__ sequence variable in dict, and count it */
    slots = _PyDict_GetItemId(dict, &PyId___slots__);
    nslots = 0;
    add_dict = 0;
    add_weak = 0;
    may_add_dict = base->tp_dictoffset == 0;
    may_add_weak = base->tp_weaklistoffset == 0 && base->tp_itemsize == 0;
    if (slots == NULL) {
        if (may_add_dict) {
            add_dict++;
        }
        if (may_add_weak) {
            add_weak++;
        }
    }
    else {
        /* Have slots */

        /* Make it into a tuple */
        if (PyUnicode_Check(slots))
            slots = PyTuple_Pack(1, slots);
        else
            slots = PySequence_Tuple(slots);
        if (slots == NULL)
            goto error;
        assert(PyTuple_Check(slots));

        /* Are slots allowed? */
        nslots = PyTuple_GET_SIZE(slots);
        if (nslots > 0 && base->tp_itemsize != 0) {
            PyErr_Format(PyExc_TypeError,
                         "nonempty __slots__ "
                         "not supported for subtype of '%s'",
                         base->tp_name);
            goto error;
        }

        /* Check for valid slot names and two special cases */
        for (i = 0; i < nslots; i++) {
            PyObject *tmp = PyTuple_GET_ITEM(slots, i);
            if (!valid_identifier(tmp))
                goto error;
            assert(PyUnicode_Check(tmp));
            if (PyUnicode_CompareWithASCIIString(tmp, "__dict__") == 0) {
                if (!may_add_dict || add_dict) {
                    PyErr_SetString(PyExc_TypeError,
                        "__dict__ slot disallowed: "
                        "we already got one");
                    goto error;
                }
                add_dict++;
            }
            if (PyUnicode_CompareWithASCIIString(tmp, "__weakref__") == 0) {
                if (!may_add_weak || add_weak) {
                    PyErr_SetString(PyExc_TypeError,
                        "__weakref__ slot disallowed: "
                        "either we already got one, "
                        "or __itemsize__ != 0");
                    goto error;
                }
                add_weak++;
            }
        }

        /* Copy slots into a list, mangle names and sort them.
           Sorted names are needed for __class__ assignment.
           Convert them back to tuple at the end.
        */
        newslots = PyList_New(nslots - add_dict - add_weak);
        if (newslots == NULL)
            goto error;
        for (i = j = 0; i < nslots; i++) {
            tmp = PyTuple_GET_ITEM(slots, i);
            if ((add_dict &&
                 PyUnicode_CompareWithASCIIString(tmp, "__dict__") == 0) ||
                (add_weak &&
                 PyUnicode_CompareWithASCIIString(tmp, "__weakref__") == 0))
                continue;
            tmp =_Py_Mangle(name, tmp);
            if (!tmp) {
                Py_DECREF(newslots);
                goto error;
            }
            PyList_SET_ITEM(newslots, j, tmp);
            if (PyDict_GetItem(dict, tmp)) {
                PyErr_Format(PyExc_ValueError,
                             "%R in __slots__ conflicts with class variable",
                             tmp);
                Py_DECREF(newslots);
                goto error;
            }
            j++;
        }
        assert(j == nslots - add_dict - add_weak);
        nslots = j;
        Py_CLEAR(slots);
        if (PyList_Sort(newslots) == -1) {
            Py_DECREF(newslots);
            goto error;
        }
        slots = PyList_AsTuple(newslots);
        Py_DECREF(newslots);
        if (slots == NULL)
            goto error;

        /* Secondary bases may provide weakrefs or dict */
        if (nbases > 1 &&
            ((may_add_dict && !add_dict) ||
             (may_add_weak && !add_weak))) {
            for (i = 0; i < nbases; i++) {
                tmp = PyTuple_GET_ITEM(bases, i);
                if (tmp == (PyObject *)base)
                    continue; /* Skip primary base */
                assert(PyType_Check(tmp));
                tmptype = (PyTypeObject *)tmp;
                if (may_add_dict && !add_dict &&
                    tmptype->tp_dictoffset != 0)
                    add_dict++;
                if (may_add_weak && !add_weak &&
                    tmptype->tp_weaklistoffset != 0)
                    add_weak++;
                if (may_add_dict && !add_dict)
                    continue;
                if (may_add_weak && !add_weak)
                    continue;
                /* Nothing more to check */
                break;
            }
        }
    }

    /* Allocate the type object */
    type = (PyTypeObject *)metatype->tp_alloc(metatype, nslots);
    if (type == NULL)
        goto error;

    /* Keep name and slots alive in the extended type object */
    et = (PyHeapTypeObject *)type;
    Py_INCREF(name);
    et->ht_name = name;
    et->ht_slots = slots;
    slots = NULL;

    /* Initialize tp_flags */
    type->tp_flags = Py_TPFLAGS_DEFAULT | Py_TPFLAGS_HEAPTYPE |
        Py_TPFLAGS_BASETYPE;
    if (base->tp_flags & Py_TPFLAGS_HAVE_GC)
        type->tp_flags |= Py_TPFLAGS_HAVE_GC;

    /* Initialize essential fields */
    type->tp_as_number = &et->as_number;
    type->tp_as_sequence = &et->as_sequence;
    type->tp_as_mapping = &et->as_mapping;
    type->tp_as_buffer = &et->as_buffer;
    type->tp_name = _PyUnicode_AsString(name);
    if (!type->tp_name)
        goto error;

    /* Set tp_base and tp_bases */
    type->tp_bases = bases;
    bases = NULL;
    Py_INCREF(base);
    type->tp_base = base;

    /* Initialize tp_dict from passed-in dict */
    Py_INCREF(dict);
    type->tp_dict = dict;

    /* Set __module__ in the dict */
    if (_PyDict_GetItemId(dict, &PyId___module__) == NULL) {
        tmp = PyEval_GetGlobals();
        if (tmp != NULL) {
            tmp = _PyDict_GetItemId(tmp, &PyId___name__);
            if (tmp != NULL) {
                if (_PyDict_SetItemId(dict, &PyId___module__,
                                      tmp) < 0)
                    goto error;
            }
        }
    }

    /* Set ht_qualname to dict['__qualname__'] if available, else to
       __name__.  The __qualname__ accessor will look for ht_qualname.
    */
    qualname = _PyDict_GetItemId(dict, &PyId___qualname__);
    if (qualname != NULL) {
        if (!PyUnicode_Check(qualname)) {
            PyErr_Format(PyExc_TypeError,
                         "type __qualname__ must be a str, not %s",
                         Py_TYPE(qualname)->tp_name);
            goto error;
        }
    }
    else {
        qualname = et->ht_name;
    }
    Py_INCREF(qualname);
    et->ht_qualname = qualname;

    /* Set tp_doc to a copy of dict['__doc__'], if the latter is there
       and is a string.  The __doc__ accessor will first look for tp_doc;
       if that fails, it will still look into __dict__.
    */
    {
        PyObject *doc = _PyDict_GetItemId(dict, &PyId___doc__);
        if (doc != NULL && PyUnicode_Check(doc)) {
            Py_ssize_t len;
            char *doc_str;
            char *tp_doc;

            doc_str = _PyUnicode_AsString(doc);
            if (doc_str == NULL)
                goto error;
            /* Silently truncate the docstring if it contains null bytes. */
            len = strlen(doc_str);
            tp_doc = (char *)PyObject_MALLOC(len + 1);
            if (tp_doc == NULL)
                goto error;
            memcpy(tp_doc, doc_str, len + 1);
            type->tp_doc = tp_doc;
        }
    }

    /* Special-case __new__: if it's a plain function,
       make it a static function */
    tmp = _PyDict_GetItemId(dict, &PyId___new__);
    if (tmp != NULL && PyFunction_Check(tmp)) {
        tmp = PyStaticMethod_New(tmp);
        if (tmp == NULL)
            goto error;
        if (_PyDict_SetItemId(dict, &PyId___new__, tmp) < 0)
            goto error;
        Py_DECREF(tmp);
    }

    /* Add descriptors for custom slots from __slots__, or for __dict__ */
    mp = PyHeapType_GET_MEMBERS(et);
    slotoffset = base->tp_basicsize;
    if (et->ht_slots != NULL) {
        for (i = 0; i < nslots; i++, mp++) {
            mp->name = _PyUnicode_AsString(
                PyTuple_GET_ITEM(et->ht_slots, i));
            if (mp->name == NULL)
                goto error;
            mp->type = T_OBJECT_EX;
            mp->offset = slotoffset;

            /* __dict__ and __weakref__ are already filtered out */
            assert(strcmp(mp->name, "__dict__") != 0);
            assert(strcmp(mp->name, "__weakref__") != 0);

            slotoffset += sizeof(PyObject *);
        }
    }
    if (add_dict) {
        if (base->tp_itemsize)
            type->tp_dictoffset = -(long)sizeof(PyObject *);
        else
            type->tp_dictoffset = slotoffset;
        slotoffset += sizeof(PyObject *);
    }
    if (type->tp_dictoffset) {
        et->ht_cached_keys = _PyDict_NewKeysForClass();
    }
    if (add_weak) {
        assert(!base->tp_itemsize);
        type->tp_weaklistoffset = slotoffset;
        slotoffset += sizeof(PyObject *);
    }
    type->tp_basicsize = slotoffset;
    type->tp_itemsize = base->tp_itemsize;
    type->tp_members = PyHeapType_GET_MEMBERS(et);

    if (type->tp_weaklistoffset && type->tp_dictoffset)
        type->tp_getset = subtype_getsets_full;
    else if (type->tp_weaklistoffset && !type->tp_dictoffset)
        type->tp_getset = subtype_getsets_weakref_only;
    else if (!type->tp_weaklistoffset && type->tp_dictoffset)
        type->tp_getset = subtype_getsets_dict_only;
    else
        type->tp_getset = NULL;

    /* Special case some slots */
    if (type->tp_dictoffset != 0 || nslots > 0) {
        if (base->tp_getattr == NULL && base->tp_getattro == NULL)
            type->tp_getattro = PyObject_GenericGetAttr;
        if (base->tp_setattr == NULL && base->tp_setattro == NULL)
            type->tp_setattro = PyObject_GenericSetAttr;
    }
    type->tp_dealloc = subtype_dealloc;

    /* Enable GC unless there are really no instance variables possible */
    if (!(type->tp_basicsize == sizeof(PyObject) &&
          type->tp_itemsize == 0))
        type->tp_flags |= Py_TPFLAGS_HAVE_GC;

    /* Always override allocation strategy to use regular heap */
    type->tp_alloc = PyType_GenericAlloc;
    if (type->tp_flags & Py_TPFLAGS_HAVE_GC) {
        type->tp_free = PyObject_GC_Del;
        type->tp_traverse = subtype_traverse;
        type->tp_clear = subtype_clear;
    }
    else
        type->tp_free = PyObject_Del;

    /* Initialize the rest */
    if (PyType_Ready(type) < 0)
        goto error;

    /* Put the proper slots in place */
    fixup_slot_dispatchers(type);

    Py_DECREF(dict);
    return (PyObject *)type;

error:
    Py_XDECREF(dict);
    Py_XDECREF(bases);
    Py_XDECREF(slots);
    Py_XDECREF(type);
    return NULL;
}

static short slotoffsets[] = {
    -1, /* invalid slot */
#include "typeslots.inc"
};

PyObject *
PyType_FromSpec(PyType_Spec *spec)
{
    PyHeapTypeObject *res = (PyHeapTypeObject*)PyType_GenericAlloc(&PyType_Type, 0);
    char *res_start = (char*)res;
    PyType_Slot *slot;

    if (res == NULL)
      return NULL;
    res->ht_name = PyUnicode_FromString(spec->name);
    if (!res->ht_name)
        goto fail;
    res->ht_qualname = res->ht_name;
    Py_INCREF(res->ht_qualname);
    res->ht_type.tp_name = _PyUnicode_AsString(res->ht_name);
    if (!res->ht_type.tp_name)
        goto fail;

    res->ht_type.tp_basicsize = spec->basicsize;
    res->ht_type.tp_itemsize = spec->itemsize;
    res->ht_type.tp_flags = spec->flags | Py_TPFLAGS_HEAPTYPE;

    for (slot = spec->slots; slot->slot; slot++) {
        if (slot->slot >= Py_ARRAY_LENGTH(slotoffsets)) {
            PyErr_SetString(PyExc_RuntimeError, "invalid slot offset");
            goto fail;
        }
        *(void**)(res_start + slotoffsets[slot->slot]) = slot->pfunc;

        /* need to make a copy of the docstring slot, which usually
           points to a static string literal */
        if (slot->slot == Py_tp_doc) {
            size_t len = strlen(slot->pfunc)+1;
            char *tp_doc = PyObject_MALLOC(len);
            if (tp_doc == NULL)
                goto fail;
            memcpy(tp_doc, slot->pfunc, len);
            res->ht_type.tp_doc = tp_doc;
        }
    }
<<<<<<< HEAD
    if (res->ht_type.tp_dictoffset) {
        res->ht_cached_keys = _PyDict_NewKeysForClass();
=======
    if (res->ht_type.tp_dealloc == NULL) {
        /* It's a heap type, so needs the heap types' dealloc.
           subtype_dealloc will call the base type's tp_dealloc, if
           necessary. */
        res->ht_type.tp_dealloc = subtype_dealloc;
>>>>>>> 99cc6299
    }

    if (PyType_Ready(&res->ht_type) < 0)
        goto fail;

    return (PyObject*)res;

 fail:
    Py_DECREF(res);
    return NULL;
}


/* Internal API to look for a name through the MRO.
   This returns a borrowed reference, and doesn't set an exception! */
PyObject *
_PyType_Lookup(PyTypeObject *type, PyObject *name)
{
    Py_ssize_t i, n;
    PyObject *mro, *res, *base, *dict;
    unsigned int h;

    if (MCACHE_CACHEABLE_NAME(name) &&
        PyType_HasFeature(type, Py_TPFLAGS_VALID_VERSION_TAG)) {
        /* fast path */
        h = MCACHE_HASH_METHOD(type, name);
        if (method_cache[h].version == type->tp_version_tag &&
            method_cache[h].name == name)
            return method_cache[h].value;
    }

    /* Look in tp_dict of types in MRO */
    mro = type->tp_mro;

    /* If mro is NULL, the type is either not yet initialized
       by PyType_Ready(), or already cleared by type_clear().
       Either way the safest thing to do is to return NULL. */
    if (mro == NULL)
        return NULL;

    res = NULL;
    /* keep a strong reference to mro because type->tp_mro can be replaced
       during PyDict_GetItem(dict, name)  */
    Py_INCREF(mro);
    assert(PyTuple_Check(mro));
    n = PyTuple_GET_SIZE(mro);
    for (i = 0; i < n; i++) {
        base = PyTuple_GET_ITEM(mro, i);
        assert(PyType_Check(base));
        dict = ((PyTypeObject *)base)->tp_dict;
        assert(dict && PyDict_Check(dict));
        res = PyDict_GetItem(dict, name);
        if (res != NULL)
            break;
    }
    Py_DECREF(mro);

    if (MCACHE_CACHEABLE_NAME(name) && assign_version_tag(type)) {
        h = MCACHE_HASH_METHOD(type, name);
        method_cache[h].version = type->tp_version_tag;
        method_cache[h].value = res;  /* borrowed */
        Py_INCREF(name);
        Py_DECREF(method_cache[h].name);
        method_cache[h].name = name;
    }
    return res;
}

static PyObject *
_PyType_LookupId(PyTypeObject *type, struct _Py_Identifier *name)
{
    PyObject *oname;
    oname = _PyUnicode_FromId(name);   /* borrowed */
    if (oname == NULL)
        return NULL;
    return _PyType_Lookup(type, oname);
}

/* This is similar to PyObject_GenericGetAttr(),
   but uses _PyType_Lookup() instead of just looking in type->tp_dict. */
static PyObject *
type_getattro(PyTypeObject *type, PyObject *name)
{
    PyTypeObject *metatype = Py_TYPE(type);
    PyObject *meta_attribute, *attribute;
    descrgetfunc meta_get;

    if (!PyUnicode_Check(name)) {
        PyErr_Format(PyExc_TypeError,
                     "attribute name must be string, not '%.200s'",
                     name->ob_type->tp_name);
        return NULL;
    }

    /* Initialize this type (we'll assume the metatype is initialized) */
    if (type->tp_dict == NULL) {
        if (PyType_Ready(type) < 0)
            return NULL;
    }

    /* No readable descriptor found yet */
    meta_get = NULL;

    /* Look for the attribute in the metatype */
    meta_attribute = _PyType_Lookup(metatype, name);

    if (meta_attribute != NULL) {
        meta_get = Py_TYPE(meta_attribute)->tp_descr_get;

        if (meta_get != NULL && PyDescr_IsData(meta_attribute)) {
            /* Data descriptors implement tp_descr_set to intercept
             * writes. Assume the attribute is not overridden in
             * type's tp_dict (and bases): call the descriptor now.
             */
            return meta_get(meta_attribute, (PyObject *)type,
                            (PyObject *)metatype);
        }
        Py_INCREF(meta_attribute);
    }

    /* No data descriptor found on metatype. Look in tp_dict of this
     * type and its bases */
    attribute = _PyType_Lookup(type, name);
    if (attribute != NULL) {
        /* Implement descriptor functionality, if any */
        descrgetfunc local_get = Py_TYPE(attribute)->tp_descr_get;

        Py_XDECREF(meta_attribute);

        if (local_get != NULL) {
            /* NULL 2nd argument indicates the descriptor was
             * found on the target object itself (or a base)  */
            return local_get(attribute, (PyObject *)NULL,
                             (PyObject *)type);
        }

        Py_INCREF(attribute);
        return attribute;
    }

    /* No attribute found in local __dict__ (or bases): use the
     * descriptor from the metatype, if any */
    if (meta_get != NULL) {
        PyObject *res;
        res = meta_get(meta_attribute, (PyObject *)type,
                       (PyObject *)metatype);
        Py_DECREF(meta_attribute);
        return res;
    }

    /* If an ordinary attribute was found on the metatype, return it now */
    if (meta_attribute != NULL) {
        return meta_attribute;
    }

    /* Give up */
    PyErr_Format(PyExc_AttributeError,
                 "type object '%.50s' has no attribute '%U'",
                 type->tp_name, name);
    return NULL;
}

static int
type_setattro(PyTypeObject *type, PyObject *name, PyObject *value)
{
    if (!(type->tp_flags & Py_TPFLAGS_HEAPTYPE)) {
        PyErr_Format(
            PyExc_TypeError,
            "can't set attributes of built-in/extension type '%s'",
            type->tp_name);
        return -1;
    }
    if (PyObject_GenericSetAttr((PyObject *)type, name, value) < 0)
        return -1;
    return update_slot(type, name);
}

extern void
_PyDictKeys_DecRef(PyDictKeysObject *keys);

static void
type_dealloc(PyTypeObject *type)
{
    PyHeapTypeObject *et;

    /* Assert this is a heap-allocated type object */
    assert(type->tp_flags & Py_TPFLAGS_HEAPTYPE);
    _PyObject_GC_UNTRACK(type);
    PyObject_ClearWeakRefs((PyObject *)type);
    et = (PyHeapTypeObject *)type;
    Py_XDECREF(type->tp_base);
    Py_XDECREF(type->tp_dict);
    Py_XDECREF(type->tp_bases);
    Py_XDECREF(type->tp_mro);
    Py_XDECREF(type->tp_cache);
    Py_XDECREF(type->tp_subclasses);
    /* A type's tp_doc is heap allocated, unlike the tp_doc slots
     * of most other objects.  It's okay to cast it to char *.
     */
    PyObject_Free((char *)type->tp_doc);
    Py_XDECREF(et->ht_name);
    Py_XDECREF(et->ht_qualname);
    Py_XDECREF(et->ht_slots);
    if (et->ht_cached_keys)
        _PyDictKeys_DecRef(et->ht_cached_keys);
    Py_TYPE(type)->tp_free((PyObject *)type);
}

static PyObject *
type_subclasses(PyTypeObject *type, PyObject *args_ignored)
{
    PyObject *list, *raw, *ref;
    Py_ssize_t i, n;

    list = PyList_New(0);
    if (list == NULL)
        return NULL;
    raw = type->tp_subclasses;
    if (raw == NULL)
        return list;
    assert(PyList_Check(raw));
    n = PyList_GET_SIZE(raw);
    for (i = 0; i < n; i++) {
        ref = PyList_GET_ITEM(raw, i);
        assert(PyWeakref_CheckRef(ref));
        ref = PyWeakref_GET_OBJECT(ref);
        if (ref != Py_None) {
            if (PyList_Append(list, ref) < 0) {
                Py_DECREF(list);
                return NULL;
            }
        }
    }
    return list;
}

static PyObject *
type_prepare(PyObject *self, PyObject *args, PyObject *kwds)
{
    return PyDict_New();
}

/*
   Merge the __dict__ of aclass into dict, and recursively also all
   the __dict__s of aclass's base classes.  The order of merging isn't
   defined, as it's expected that only the final set of dict keys is
   interesting.
   Return 0 on success, -1 on error.
*/

static int
merge_class_dict(PyObject *dict, PyObject *aclass)
{
    PyObject *classdict;
    PyObject *bases;
    _Py_IDENTIFIER(__bases__);

    assert(PyDict_Check(dict));
    assert(aclass);

    /* Merge in the type's dict (if any). */
    classdict = _PyObject_GetAttrId(aclass, &PyId___dict__);
    if (classdict == NULL)
        PyErr_Clear();
    else {
        int status = PyDict_Update(dict, classdict);
        Py_DECREF(classdict);
        if (status < 0)
            return -1;
    }

    /* Recursively merge in the base types' (if any) dicts. */
    bases = _PyObject_GetAttrId(aclass, &PyId___bases__);
    if (bases == NULL)
        PyErr_Clear();
    else {
        /* We have no guarantee that bases is a real tuple */
        Py_ssize_t i, n;
        n = PySequence_Size(bases); /* This better be right */
        if (n < 0)
            PyErr_Clear();
        else {
            for (i = 0; i < n; i++) {
                int status;
                PyObject *base = PySequence_GetItem(bases, i);
                if (base == NULL) {
                    Py_DECREF(bases);
                    return -1;
                }
                status = merge_class_dict(dict, base);
                Py_DECREF(base);
                if (status < 0) {
                    Py_DECREF(bases);
                    return -1;
                }
            }
        }
        Py_DECREF(bases);
    }
    return 0;
}

/* __dir__ for type objects: returns __dict__ and __bases__.
   We deliberately don't suck up its __class__, as methods belonging to the
   metaclass would probably be more confusing than helpful.
*/
static PyObject *
type_dir(PyObject *self, PyObject *args)
{
    PyObject *result = NULL;
    PyObject *dict = PyDict_New();

    if (dict != NULL && merge_class_dict(dict, self) == 0)
        result = PyDict_Keys(dict);

    Py_XDECREF(dict);
    return result;
}

static PyObject*
type_sizeof(PyObject *self, PyObject *args_unused)
{
    Py_ssize_t size;
    PyTypeObject *type = (PyTypeObject*)self;
    if (type->tp_flags & Py_TPFLAGS_HEAPTYPE) {
        PyHeapTypeObject* et = (PyHeapTypeObject*)type;
        size = sizeof(PyHeapTypeObject);
        if (et->ht_cached_keys)
            size += _PyDict_KeysSize(et->ht_cached_keys);
    }
    else
        size = sizeof(PyTypeObject);
    return PyLong_FromSsize_t(size);
}

static PyMethodDef type_methods[] = {
    {"mro", (PyCFunction)mro_external, METH_NOARGS,
     PyDoc_STR("mro() -> list\nreturn a type's method resolution order")},
    {"__subclasses__", (PyCFunction)type_subclasses, METH_NOARGS,
     PyDoc_STR("__subclasses__() -> list of immediate subclasses")},
    {"__prepare__", (PyCFunction)type_prepare,
     METH_VARARGS | METH_KEYWORDS | METH_CLASS,
     PyDoc_STR("__prepare__() -> dict\n"
               "used to create the namespace for the class statement")},
    {"__instancecheck__", type___instancecheck__, METH_O,
     PyDoc_STR("__instancecheck__() -> bool\ncheck if an object is an instance")},
    {"__subclasscheck__", type___subclasscheck__, METH_O,
     PyDoc_STR("__subclasscheck__() -> bool\ncheck if a class is a subclass")},
    {"__dir__", type_dir, METH_NOARGS,
     PyDoc_STR("__dir__() -> list\nspecialized __dir__ implementation for types")},
    {"__sizeof__",      type_sizeof,       METH_NOARGS,
     "__sizeof__() -> int\nreturn memory consumption of the type object"},
    {0}
};

PyDoc_STRVAR(type_doc,
"type(object) -> the object's type\n"
"type(name, bases, dict) -> a new type");

static int
type_traverse(PyTypeObject *type, visitproc visit, void *arg)
{
    /* Because of type_is_gc(), the collector only calls this
       for heaptypes. */
    assert(type->tp_flags & Py_TPFLAGS_HEAPTYPE);

    Py_VISIT(type->tp_dict);
    Py_VISIT(type->tp_cache);
    Py_VISIT(type->tp_mro);
    Py_VISIT(type->tp_bases);
    Py_VISIT(type->tp_base);

    /* There's no need to visit type->tp_subclasses or
       ((PyHeapTypeObject *)type)->ht_slots, because they can't be involved
       in cycles; tp_subclasses is a list of weak references,
       and slots is a tuple of strings. */

    return 0;
}

static int
type_clear(PyTypeObject *type)
{
    PyDictKeysObject *cached_keys;
    /* Because of type_is_gc(), the collector only calls this
       for heaptypes. */
    assert(type->tp_flags & Py_TPFLAGS_HEAPTYPE);

    /* We need to invalidate the method cache carefully before clearing
       the dict, so that other objects caught in a reference cycle
       don't start calling destroyed methods.

       Otherwise, the only field we need to clear is tp_mro, which is
       part of a hard cycle (its first element is the class itself) that
       won't be broken otherwise (it's a tuple and tuples don't have a
       tp_clear handler).  None of the other fields need to be
       cleared, and here's why:

       tp_cache:
           Not used; if it were, it would be a dict.

       tp_bases, tp_base:
           If these are involved in a cycle, there must be at least
           one other, mutable object in the cycle, e.g. a base
           class's dict; the cycle will be broken that way.

       tp_subclasses:
           A list of weak references can't be part of a cycle; and
           lists have their own tp_clear.

       slots (in PyHeapTypeObject):
           A tuple of strings can't be part of a cycle.
    */

    PyType_Modified(type);
    cached_keys = ((PyHeapTypeObject *)type)->ht_cached_keys;
    if (cached_keys != NULL) {
        ((PyHeapTypeObject *)type)->ht_cached_keys = NULL;
        _PyDictKeys_DecRef(cached_keys);
    }
    if (type->tp_dict)
        PyDict_Clear(type->tp_dict);
    Py_CLEAR(type->tp_mro);

    return 0;
}

static int
type_is_gc(PyTypeObject *type)
{
    return type->tp_flags & Py_TPFLAGS_HEAPTYPE;
}

PyTypeObject PyType_Type = {
    PyVarObject_HEAD_INIT(&PyType_Type, 0)
    "type",                                     /* tp_name */
    sizeof(PyHeapTypeObject),                   /* tp_basicsize */
    sizeof(PyMemberDef),                        /* tp_itemsize */
    (destructor)type_dealloc,                   /* tp_dealloc */
    0,                                          /* tp_print */
    0,                                          /* tp_getattr */
    0,                                          /* tp_setattr */
    0,                                          /* tp_reserved */
    (reprfunc)type_repr,                        /* tp_repr */
    0,                                          /* tp_as_number */
    0,                                          /* tp_as_sequence */
    0,                                          /* tp_as_mapping */
    0,                                          /* tp_hash */
    (ternaryfunc)type_call,                     /* tp_call */
    0,                                          /* tp_str */
    (getattrofunc)type_getattro,                /* tp_getattro */
    (setattrofunc)type_setattro,                /* tp_setattro */
    0,                                          /* tp_as_buffer */
    Py_TPFLAGS_DEFAULT | Py_TPFLAGS_HAVE_GC |
        Py_TPFLAGS_BASETYPE | Py_TPFLAGS_TYPE_SUBCLASS,         /* tp_flags */
    type_doc,                                   /* tp_doc */
    (traverseproc)type_traverse,                /* tp_traverse */
    (inquiry)type_clear,                        /* tp_clear */
    0,                                          /* tp_richcompare */
    offsetof(PyTypeObject, tp_weaklist),        /* tp_weaklistoffset */
    0,                                          /* tp_iter */
    0,                                          /* tp_iternext */
    type_methods,                               /* tp_methods */
    type_members,                               /* tp_members */
    type_getsets,                               /* tp_getset */
    0,                                          /* tp_base */
    0,                                          /* tp_dict */
    0,                                          /* tp_descr_get */
    0,                                          /* tp_descr_set */
    offsetof(PyTypeObject, tp_dict),            /* tp_dictoffset */
    type_init,                                  /* tp_init */
    0,                                          /* tp_alloc */
    type_new,                                   /* tp_new */
    PyObject_GC_Del,                            /* tp_free */
    (inquiry)type_is_gc,                        /* tp_is_gc */
};


/* The base type of all types (eventually)... except itself. */

/* You may wonder why object.__new__() only complains about arguments
   when object.__init__() is not overridden, and vice versa.

   Consider the use cases:

   1. When neither is overridden, we want to hear complaints about
      excess (i.e., any) arguments, since their presence could
      indicate there's a bug.

   2. When defining an Immutable type, we are likely to override only
      __new__(), since __init__() is called too late to initialize an
      Immutable object.  Since __new__() defines the signature for the
      type, it would be a pain to have to override __init__() just to
      stop it from complaining about excess arguments.

   3. When defining a Mutable type, we are likely to override only
      __init__().  So here the converse reasoning applies: we don't
      want to have to override __new__() just to stop it from
      complaining.

   4. When __init__() is overridden, and the subclass __init__() calls
      object.__init__(), the latter should complain about excess
      arguments; ditto for __new__().

   Use cases 2 and 3 make it unattractive to unconditionally check for
   excess arguments.  The best solution that addresses all four use
   cases is as follows: __init__() complains about excess arguments
   unless __new__() is overridden and __init__() is not overridden
   (IOW, if __init__() is overridden or __new__() is not overridden);
   symmetrically, __new__() complains about excess arguments unless
   __init__() is overridden and __new__() is not overridden
   (IOW, if __new__() is overridden or __init__() is not overridden).

   However, for backwards compatibility, this breaks too much code.
   Therefore, in 2.6, we'll *warn* about excess arguments when both
   methods are overridden; for all other cases we'll use the above
   rules.

*/

/* Forward */
static PyObject *
object_new(PyTypeObject *type, PyObject *args, PyObject *kwds);

static int
excess_args(PyObject *args, PyObject *kwds)
{
    return PyTuple_GET_SIZE(args) ||
        (kwds && PyDict_Check(kwds) && PyDict_Size(kwds));
}

static int
object_init(PyObject *self, PyObject *args, PyObject *kwds)
{
    int err = 0;
    PyTypeObject *type = Py_TYPE(self);
    if (excess_args(args, kwds) &&
        (type->tp_new == object_new || type->tp_init != object_init)) {
        PyErr_SetString(PyExc_TypeError, "object.__init__() takes no parameters");
        err = -1;
    }
    return err;
}

static PyObject *
object_new(PyTypeObject *type, PyObject *args, PyObject *kwds)
{
    if (excess_args(args, kwds) &&
        (type->tp_init == object_init || type->tp_new != object_new)) {
        PyErr_SetString(PyExc_TypeError, "object.__new__() takes no parameters");
        return NULL;
    }

    if (type->tp_flags & Py_TPFLAGS_IS_ABSTRACT) {
        PyObject *abstract_methods = NULL;
        PyObject *builtins;
        PyObject *sorted;
        PyObject *sorted_methods = NULL;
        PyObject *joined = NULL;
        PyObject *comma;
        _Py_static_string(comma_id, ", ");
        _Py_IDENTIFIER(sorted);

        /* Compute ", ".join(sorted(type.__abstractmethods__))
           into joined. */
        abstract_methods = type_abstractmethods(type, NULL);
        if (abstract_methods == NULL)
            goto error;
        builtins = PyEval_GetBuiltins();
        if (builtins == NULL)
            goto error;
        sorted = _PyDict_GetItemId(builtins, &PyId_sorted);
        if (sorted == NULL)
            goto error;
        sorted_methods = PyObject_CallFunctionObjArgs(sorted,
                                                      abstract_methods,
                                                      NULL);
        if (sorted_methods == NULL)
            goto error;
        comma = _PyUnicode_FromId(&comma_id);
        if (comma == NULL)
            goto error;
        joined = PyUnicode_Join(comma, sorted_methods);
        if (joined == NULL)
            goto error;

        PyErr_Format(PyExc_TypeError,
                     "Can't instantiate abstract class %s "
                     "with abstract methods %U",
                     type->tp_name,
                     joined);
    error:
        Py_XDECREF(joined);
        Py_XDECREF(sorted_methods);
        Py_XDECREF(abstract_methods);
        return NULL;
    }
    return type->tp_alloc(type, 0);
}

static void
object_dealloc(PyObject *self)
{
    Py_TYPE(self)->tp_free(self);
}

static PyObject *
object_repr(PyObject *self)
{
    PyTypeObject *type;
    PyObject *mod, *name, *rtn;

    type = Py_TYPE(self);
    mod = type_module(type, NULL);
    if (mod == NULL)
        PyErr_Clear();
    else if (!PyUnicode_Check(mod)) {
        Py_DECREF(mod);
        mod = NULL;
    }
    name = type_qualname(type, NULL);
    if (name == NULL)
        return NULL;
    if (mod != NULL && PyUnicode_CompareWithASCIIString(mod, "builtins"))
        rtn = PyUnicode_FromFormat("<%U.%U object at %p>", mod, name, self);
    else
        rtn = PyUnicode_FromFormat("<%s object at %p>",
                                  type->tp_name, self);
    Py_XDECREF(mod);
    Py_DECREF(name);
    return rtn;
}

static PyObject *
object_str(PyObject *self)
{
    unaryfunc f;

    f = Py_TYPE(self)->tp_repr;
    if (f == NULL)
        f = object_repr;
    return f(self);
}

static PyObject *
object_richcompare(PyObject *self, PyObject *other, int op)
{
    PyObject *res;

    switch (op) {

    case Py_EQ:
        /* Return NotImplemented instead of False, so if two
           objects are compared, both get a chance at the
           comparison.  See issue #1393. */
        res = (self == other) ? Py_True : Py_NotImplemented;
        Py_INCREF(res);
        break;

    case Py_NE:
        /* By default, != returns the opposite of ==,
           unless the latter returns NotImplemented. */
        res = PyObject_RichCompare(self, other, Py_EQ);
        if (res != NULL && res != Py_NotImplemented) {
            int ok = PyObject_IsTrue(res);
            Py_DECREF(res);
            if (ok < 0)
                res = NULL;
            else {
                if (ok)
                    res = Py_False;
                else
                    res = Py_True;
                Py_INCREF(res);
            }
        }
        break;

    default:
        res = Py_NotImplemented;
        Py_INCREF(res);
        break;
    }

    return res;
}

static PyObject *
object_get_class(PyObject *self, void *closure)
{
    Py_INCREF(Py_TYPE(self));
    return (PyObject *)(Py_TYPE(self));
}

static int
equiv_structs(PyTypeObject *a, PyTypeObject *b)
{
    return a == b ||
           (a != NULL &&
        b != NULL &&
        a->tp_basicsize == b->tp_basicsize &&
        a->tp_itemsize == b->tp_itemsize &&
        a->tp_dictoffset == b->tp_dictoffset &&
        a->tp_weaklistoffset == b->tp_weaklistoffset &&
        ((a->tp_flags & Py_TPFLAGS_HAVE_GC) ==
         (b->tp_flags & Py_TPFLAGS_HAVE_GC)));
}

static int
same_slots_added(PyTypeObject *a, PyTypeObject *b)
{
    PyTypeObject *base = a->tp_base;
    Py_ssize_t size;
    PyObject *slots_a, *slots_b;

    assert(base == b->tp_base);
    size = base->tp_basicsize;
    if (a->tp_dictoffset == size && b->tp_dictoffset == size)
        size += sizeof(PyObject *);
    if (a->tp_weaklistoffset == size && b->tp_weaklistoffset == size)
        size += sizeof(PyObject *);

    /* Check slots compliance */
    slots_a = ((PyHeapTypeObject *)a)->ht_slots;
    slots_b = ((PyHeapTypeObject *)b)->ht_slots;
    if (slots_a && slots_b) {
        if (PyObject_RichCompareBool(slots_a, slots_b, Py_EQ) != 1)
            return 0;
        size += sizeof(PyObject *) * PyTuple_GET_SIZE(slots_a);
    }
    return size == a->tp_basicsize && size == b->tp_basicsize;
}

static int
compatible_for_assignment(PyTypeObject* oldto, PyTypeObject* newto, char* attr)
{
    PyTypeObject *newbase, *oldbase;

    if (newto->tp_dealloc != oldto->tp_dealloc ||
        newto->tp_free != oldto->tp_free)
    {
        PyErr_Format(PyExc_TypeError,
                     "%s assignment: "
                     "'%s' deallocator differs from '%s'",
                     attr,
                     newto->tp_name,
                     oldto->tp_name);
        return 0;
    }
    newbase = newto;
    oldbase = oldto;
    while (equiv_structs(newbase, newbase->tp_base))
        newbase = newbase->tp_base;
    while (equiv_structs(oldbase, oldbase->tp_base))
        oldbase = oldbase->tp_base;
    if (newbase != oldbase &&
        (newbase->tp_base != oldbase->tp_base ||
         !same_slots_added(newbase, oldbase))) {
        PyErr_Format(PyExc_TypeError,
                     "%s assignment: "
                     "'%s' object layout differs from '%s'",
                     attr,
                     newto->tp_name,
                     oldto->tp_name);
        return 0;
    }

    return 1;
}

static int
object_set_class(PyObject *self, PyObject *value, void *closure)
{
    PyTypeObject *oldto = Py_TYPE(self);
    PyTypeObject *newto;

    if (value == NULL) {
        PyErr_SetString(PyExc_TypeError,
                        "can't delete __class__ attribute");
        return -1;
    }
    if (!PyType_Check(value)) {
        PyErr_Format(PyExc_TypeError,
          "__class__ must be set to a class, not '%s' object",
          Py_TYPE(value)->tp_name);
        return -1;
    }
    newto = (PyTypeObject *)value;
    if (!(newto->tp_flags & Py_TPFLAGS_HEAPTYPE) ||
        !(oldto->tp_flags & Py_TPFLAGS_HEAPTYPE))
    {
        PyErr_Format(PyExc_TypeError,
                     "__class__ assignment: only for heap types");
        return -1;
    }
    if (compatible_for_assignment(newto, oldto, "__class__")) {
        Py_INCREF(newto);
        Py_TYPE(self) = newto;
        Py_DECREF(oldto);
        return 0;
    }
    else {
        return -1;
    }
}

static PyGetSetDef object_getsets[] = {
    {"__class__", object_get_class, object_set_class,
     PyDoc_STR("the object's class")},
    {0}
};


/* Stuff to implement __reduce_ex__ for pickle protocols >= 2.
   We fall back to helpers in copyreg for:
   - pickle protocols < 2
   - calculating the list of slot names (done only once per class)
   - the __newobj__ function (which is used as a token but never called)
*/

static PyObject *
import_copyreg(void)
{
    static PyObject *copyreg_str;
    static PyObject *mod_copyreg = NULL;

    if (!copyreg_str) {
        copyreg_str = PyUnicode_InternFromString("copyreg");
        if (copyreg_str == NULL)
            return NULL;
    }
    if (!mod_copyreg) {
        mod_copyreg = PyImport_Import(copyreg_str);
    }

    Py_XINCREF(mod_copyreg);
    return mod_copyreg;
}

static PyObject *
slotnames(PyObject *cls)
{
    PyObject *clsdict;
    PyObject *copyreg;
    PyObject *slotnames;
    _Py_IDENTIFIER(__slotnames__);
    _Py_IDENTIFIER(_slotnames);

    clsdict = ((PyTypeObject *)cls)->tp_dict;
    slotnames = _PyDict_GetItemId(clsdict, &PyId___slotnames__);
    if (slotnames != NULL && PyList_Check(slotnames)) {
        Py_INCREF(slotnames);
        return slotnames;
    }

    copyreg = import_copyreg();
    if (copyreg == NULL)
        return NULL;

    slotnames = _PyObject_CallMethodId(copyreg, &PyId__slotnames, "O", cls);
    Py_DECREF(copyreg);
    if (slotnames != NULL &&
        slotnames != Py_None &&
        !PyList_Check(slotnames))
    {
        PyErr_SetString(PyExc_TypeError,
            "copyreg._slotnames didn't return a list or None");
        Py_DECREF(slotnames);
        slotnames = NULL;
    }

    return slotnames;
}

static PyObject *
reduce_2(PyObject *obj)
{
    PyObject *cls, *getnewargs;
    PyObject *args = NULL, *args2 = NULL;
    PyObject *getstate = NULL, *state = NULL, *names = NULL;
    PyObject *slots = NULL, *listitems = NULL, *dictitems = NULL;
    PyObject *copyreg = NULL, *newobj = NULL, *res = NULL;
    Py_ssize_t i, n;
    _Py_IDENTIFIER(__getnewargs__);
    _Py_IDENTIFIER(__getstate__);
    _Py_IDENTIFIER(__newobj__);

    cls = (PyObject *) Py_TYPE(obj);

    getnewargs = _PyObject_GetAttrId(obj, &PyId___getnewargs__);
    if (getnewargs != NULL) {
        args = PyObject_CallObject(getnewargs, NULL);
        Py_DECREF(getnewargs);
        if (args != NULL && !PyTuple_Check(args)) {
            PyErr_Format(PyExc_TypeError,
                "__getnewargs__ should return a tuple, "
                "not '%.200s'", Py_TYPE(args)->tp_name);
            goto end;
        }
    }
    else {
        PyErr_Clear();
        args = PyTuple_New(0);
    }
    if (args == NULL)
        goto end;

    getstate = _PyObject_GetAttrId(obj, &PyId___getstate__);
    if (getstate != NULL) {
        state = PyObject_CallObject(getstate, NULL);
        Py_DECREF(getstate);
        if (state == NULL)
            goto end;
    }
    else {
        PyObject **dict;
        PyErr_Clear();
        dict = _PyObject_GetDictPtr(obj);
        if (dict && *dict)
            state = *dict;
        else
            state = Py_None;
        Py_INCREF(state);
        names = slotnames(cls);
        if (names == NULL)
            goto end;
        if (names != Py_None && PyList_GET_SIZE(names) > 0) {
            assert(PyList_Check(names));
            slots = PyDict_New();
            if (slots == NULL)
                goto end;
            n = 0;
            /* Can't pre-compute the list size; the list
               is stored on the class so accessible to other
               threads, which may be run by DECREF */
            for (i = 0; i < PyList_GET_SIZE(names); i++) {
                PyObject *name, *value;
                name = PyList_GET_ITEM(names, i);
                value = PyObject_GetAttr(obj, name);
                if (value == NULL)
                    PyErr_Clear();
                else {
                    int err = PyDict_SetItem(slots, name,
                                             value);
                    Py_DECREF(value);
                    if (err)
                        goto end;
                    n++;
                }
            }
            if (n) {
                state = Py_BuildValue("(NO)", state, slots);
                if (state == NULL)
                    goto end;
            }
        }
    }

    if (!PyList_Check(obj)) {
        listitems = Py_None;
        Py_INCREF(listitems);
    }
    else {
        listitems = PyObject_GetIter(obj);
        if (listitems == NULL)
            goto end;
    }

    if (!PyDict_Check(obj)) {
        dictitems = Py_None;
        Py_INCREF(dictitems);
    }
    else {
        _Py_IDENTIFIER(items);
        PyObject *items = _PyObject_CallMethodId(obj, &PyId_items, "");
        if (items == NULL)
            goto end;
        dictitems = PyObject_GetIter(items);
        Py_DECREF(items);
        if (dictitems == NULL)
            goto end;
    }

    copyreg = import_copyreg();
    if (copyreg == NULL)
        goto end;
    newobj = _PyObject_GetAttrId(copyreg, &PyId___newobj__);
    if (newobj == NULL)
        goto end;

    n = PyTuple_GET_SIZE(args);
    args2 = PyTuple_New(n+1);
    if (args2 == NULL)
        goto end;
    Py_INCREF(cls);
    PyTuple_SET_ITEM(args2, 0, cls);
    for (i = 0; i < n; i++) {
        PyObject *v = PyTuple_GET_ITEM(args, i);
        Py_INCREF(v);
        PyTuple_SET_ITEM(args2, i+1, v);
    }

    res = PyTuple_Pack(5, newobj, args2, state, listitems, dictitems);

  end:
    Py_XDECREF(args);
    Py_XDECREF(args2);
    Py_XDECREF(slots);
    Py_XDECREF(state);
    Py_XDECREF(names);
    Py_XDECREF(listitems);
    Py_XDECREF(dictitems);
    Py_XDECREF(copyreg);
    Py_XDECREF(newobj);
    return res;
}

/*
 * There were two problems when object.__reduce__ and object.__reduce_ex__
 * were implemented in the same function:
 *  - trying to pickle an object with a custom __reduce__ method that
 *    fell back to object.__reduce__ in certain circumstances led to
 *    infinite recursion at Python level and eventual RuntimeError.
 *  - Pickling objects that lied about their type by overwriting the
 *    __class__ descriptor could lead to infinite recursion at C level
 *    and eventual segfault.
 *
 * Because of backwards compatibility, the two methods still have to
 * behave in the same way, even if this is not required by the pickle
 * protocol. This common functionality was moved to the _common_reduce
 * function.
 */
static PyObject *
_common_reduce(PyObject *self, int proto)
{
    PyObject *copyreg, *res;

    if (proto >= 2)
        return reduce_2(self);

    copyreg = import_copyreg();
    if (!copyreg)
        return NULL;

    res = PyEval_CallMethod(copyreg, "_reduce_ex", "(Oi)", self, proto);
    Py_DECREF(copyreg);

    return res;
}

static PyObject *
object_reduce(PyObject *self, PyObject *args)
{
    int proto = 0;

    if (!PyArg_ParseTuple(args, "|i:__reduce__", &proto))
        return NULL;

    return _common_reduce(self, proto);
}

static PyObject *
object_reduce_ex(PyObject *self, PyObject *args)
{
    static PyObject *objreduce;
    PyObject *reduce, *res;
    int proto = 0;
    _Py_IDENTIFIER(__reduce__);

    if (!PyArg_ParseTuple(args, "|i:__reduce_ex__", &proto))
        return NULL;

    if (objreduce == NULL) {
        objreduce = _PyDict_GetItemId(PyBaseObject_Type.tp_dict,
                                      &PyId___reduce__);
        if (objreduce == NULL)
            return NULL;
    }

    reduce = _PyObject_GetAttrId(self, &PyId___reduce__);
    if (reduce == NULL)
        PyErr_Clear();
    else {
        PyObject *cls, *clsreduce;
        int override;

        cls = (PyObject *) Py_TYPE(self);
        clsreduce = _PyObject_GetAttrId(cls, &PyId___reduce__);
        if (clsreduce == NULL) {
            Py_DECREF(reduce);
            return NULL;
        }
        override = (clsreduce != objreduce);
        Py_DECREF(clsreduce);
        if (override) {
            res = PyObject_CallObject(reduce, NULL);
            Py_DECREF(reduce);
            return res;
        }
        else
            Py_DECREF(reduce);
    }

    return _common_reduce(self, proto);
}

static PyObject *
object_subclasshook(PyObject *cls, PyObject *args)
{
    Py_RETURN_NOTIMPLEMENTED;
}

PyDoc_STRVAR(object_subclasshook_doc,
"Abstract classes can override this to customize issubclass().\n"
"\n"
"This is invoked early on by abc.ABCMeta.__subclasscheck__().\n"
"It should return True, False or NotImplemented.  If it returns\n"
"NotImplemented, the normal algorithm is used.  Otherwise, it\n"
"overrides the normal algorithm (and the outcome is cached).\n");

/*
   from PEP 3101, this code implements:

   class object:
       def __format__(self, format_spec):
       return format(str(self), format_spec)
*/
static PyObject *
object_format(PyObject *self, PyObject *args)
{
    PyObject *format_spec;
    PyObject *self_as_str = NULL;
    PyObject *result = NULL;

    if (!PyArg_ParseTuple(args, "U:__format__", &format_spec))
        return NULL;

    self_as_str = PyObject_Str(self);
    if (self_as_str != NULL) {
        /* Issue 7994: If we're converting to a string, we
           should reject format specifications */
        if (PyUnicode_GET_LENGTH(format_spec) > 0) {
            if (PyErr_WarnEx(PyExc_DeprecationWarning,
                             "object.__format__ with a non-empty format "
                             "string is deprecated", 1) < 0) {
              goto done;
            }
            /* Eventually this will become an error:
               PyErr_Format(PyExc_TypeError,
               "non-empty format string passed to object.__format__");
               goto done;
            */
        }

        result = PyObject_Format(self_as_str, format_spec);
    }

done:
    Py_XDECREF(self_as_str);

    return result;
}

static PyObject *
object_sizeof(PyObject *self, PyObject *args)
{
    Py_ssize_t res, isize;

    res = 0;
    isize = self->ob_type->tp_itemsize;
    if (isize > 0)
        res = Py_SIZE(self->ob_type) * isize;
    res += self->ob_type->tp_basicsize;

    return PyLong_FromSsize_t(res);
}

/* __dir__ for generic objects: returns __dict__, __class__,
   and recursively up the __class__.__bases__ chain.
*/
static PyObject *
object_dir(PyObject *self, PyObject *args)
{
    PyObject *result = NULL;
    PyObject *dict = NULL;
    PyObject *itsclass = NULL;

    /* Get __dict__ (which may or may not be a real dict...) */
    dict = _PyObject_GetAttrId(self, &PyId___dict__);
    if (dict == NULL) {
        PyErr_Clear();
        dict = PyDict_New();
    }
    else if (!PyDict_Check(dict)) {
        Py_DECREF(dict);
        dict = PyDict_New();
    }
    else {
        /* Copy __dict__ to avoid mutating it. */
        PyObject *temp = PyDict_Copy(dict);
        Py_DECREF(dict);
        dict = temp;
    }

    if (dict == NULL)
        goto error;

    /* Merge in attrs reachable from its class. */
    itsclass = _PyObject_GetAttrId(self, &PyId___class__);
    if (itsclass == NULL)
        /* XXX(tomer): Perhaps fall back to obj->ob_type if no
                       __class__ exists? */
        PyErr_Clear();
    else if (merge_class_dict(dict, itsclass) != 0)
        goto error;

    result = PyDict_Keys(dict);
    /* fall through */
error:
    Py_XDECREF(itsclass);
    Py_XDECREF(dict);
    return result;
}

static PyMethodDef object_methods[] = {
    {"__reduce_ex__", object_reduce_ex, METH_VARARGS,
     PyDoc_STR("helper for pickle")},
    {"__reduce__", object_reduce, METH_VARARGS,
     PyDoc_STR("helper for pickle")},
    {"__subclasshook__", object_subclasshook, METH_CLASS | METH_VARARGS,
     object_subclasshook_doc},
    {"__format__", object_format, METH_VARARGS,
     PyDoc_STR("default object formatter")},
    {"__sizeof__", object_sizeof, METH_NOARGS,
     PyDoc_STR("__sizeof__() -> int\nsize of object in memory, in bytes")},
    {"__dir__", object_dir, METH_NOARGS,
     PyDoc_STR("__dir__() -> list\ndefault dir() implementation")},
    {0}
};


PyTypeObject PyBaseObject_Type = {
    PyVarObject_HEAD_INIT(&PyType_Type, 0)
    "object",                                   /* tp_name */
    sizeof(PyObject),                           /* tp_basicsize */
    0,                                          /* tp_itemsize */
    object_dealloc,                             /* tp_dealloc */
    0,                                          /* tp_print */
    0,                                          /* tp_getattr */
    0,                                          /* tp_setattr */
    0,                                          /* tp_reserved */
    object_repr,                                /* tp_repr */
    0,                                          /* tp_as_number */
    0,                                          /* tp_as_sequence */
    0,                                          /* tp_as_mapping */
    (hashfunc)_Py_HashPointer,                  /* tp_hash */
    0,                                          /* tp_call */
    object_str,                                 /* tp_str */
    PyObject_GenericGetAttr,                    /* tp_getattro */
    PyObject_GenericSetAttr,                    /* tp_setattro */
    0,                                          /* tp_as_buffer */
    Py_TPFLAGS_DEFAULT | Py_TPFLAGS_BASETYPE, /* tp_flags */
    PyDoc_STR("The most base type"),            /* tp_doc */
    0,                                          /* tp_traverse */
    0,                                          /* tp_clear */
    object_richcompare,                         /* tp_richcompare */
    0,                                          /* tp_weaklistoffset */
    0,                                          /* tp_iter */
    0,                                          /* tp_iternext */
    object_methods,                             /* tp_methods */
    0,                                          /* tp_members */
    object_getsets,                             /* tp_getset */
    0,                                          /* tp_base */
    0,                                          /* tp_dict */
    0,                                          /* tp_descr_get */
    0,                                          /* tp_descr_set */
    0,                                          /* tp_dictoffset */
    object_init,                                /* tp_init */
    PyType_GenericAlloc,                        /* tp_alloc */
    object_new,                                 /* tp_new */
    PyObject_Del,                               /* tp_free */
};


/* Add the methods from tp_methods to the __dict__ in a type object */

static int
add_methods(PyTypeObject *type, PyMethodDef *meth)
{
    PyObject *dict = type->tp_dict;

    for (; meth->ml_name != NULL; meth++) {
        PyObject *descr;
        int err;
        if (PyDict_GetItemString(dict, meth->ml_name) &&
            !(meth->ml_flags & METH_COEXIST))
                continue;
        if (meth->ml_flags & METH_CLASS) {
            if (meth->ml_flags & METH_STATIC) {
                PyErr_SetString(PyExc_ValueError,
                     "method cannot be both class and static");
                return -1;
            }
            descr = PyDescr_NewClassMethod(type, meth);
        }
        else if (meth->ml_flags & METH_STATIC) {
            PyObject *cfunc = PyCFunction_New(meth, (PyObject*)type);
            if (cfunc == NULL)
                return -1;
            descr = PyStaticMethod_New(cfunc);
            Py_DECREF(cfunc);
        }
        else {
            descr = PyDescr_NewMethod(type, meth);
        }
        if (descr == NULL)
            return -1;
        err = PyDict_SetItemString(dict, meth->ml_name, descr);
        Py_DECREF(descr);
        if (err < 0)
            return -1;
    }
    return 0;
}

static int
add_members(PyTypeObject *type, PyMemberDef *memb)
{
    PyObject *dict = type->tp_dict;

    for (; memb->name != NULL; memb++) {
        PyObject *descr;
        if (PyDict_GetItemString(dict, memb->name))
            continue;
        descr = PyDescr_NewMember(type, memb);
        if (descr == NULL)
            return -1;
        if (PyDict_SetItemString(dict, memb->name, descr) < 0)
            return -1;
        Py_DECREF(descr);
    }
    return 0;
}

static int
add_getset(PyTypeObject *type, PyGetSetDef *gsp)
{
    PyObject *dict = type->tp_dict;

    for (; gsp->name != NULL; gsp++) {
        PyObject *descr;
        if (PyDict_GetItemString(dict, gsp->name))
            continue;
        descr = PyDescr_NewGetSet(type, gsp);

        if (descr == NULL)
            return -1;
        if (PyDict_SetItemString(dict, gsp->name, descr) < 0)
            return -1;
        Py_DECREF(descr);
    }
    return 0;
}

static void
inherit_special(PyTypeObject *type, PyTypeObject *base)
{

    /* Copying basicsize is connected to the GC flags */
    if (!(type->tp_flags & Py_TPFLAGS_HAVE_GC) &&
        (base->tp_flags & Py_TPFLAGS_HAVE_GC) &&
        (!type->tp_traverse && !type->tp_clear)) {
        type->tp_flags |= Py_TPFLAGS_HAVE_GC;
        if (type->tp_traverse == NULL)
            type->tp_traverse = base->tp_traverse;
        if (type->tp_clear == NULL)
            type->tp_clear = base->tp_clear;
    }
    {
        /* The condition below could use some explanation.
           It appears that tp_new is not inherited for static types
           whose base class is 'object'; this seems to be a precaution
           so that old extension types don't suddenly become
           callable (object.__new__ wouldn't insure the invariants
           that the extension type's own factory function ensures).
           Heap types, of course, are under our control, so they do
           inherit tp_new; static extension types that specify some
           other built-in type as the default also
           inherit object.__new__. */
        if (base != &PyBaseObject_Type ||
            (type->tp_flags & Py_TPFLAGS_HEAPTYPE)) {
            if (type->tp_new == NULL)
                type->tp_new = base->tp_new;
        }
    }
    if (type->tp_basicsize == 0)
        type->tp_basicsize = base->tp_basicsize;

    /* Copy other non-function slots */

#undef COPYVAL
#define COPYVAL(SLOT) \
    if (type->SLOT == 0) type->SLOT = base->SLOT

    COPYVAL(tp_itemsize);
    COPYVAL(tp_weaklistoffset);
    COPYVAL(tp_dictoffset);

    /* Setup fast subclass flags */
    if (PyType_IsSubtype(base, (PyTypeObject*)PyExc_BaseException))
        type->tp_flags |= Py_TPFLAGS_BASE_EXC_SUBCLASS;
    else if (PyType_IsSubtype(base, &PyType_Type))
        type->tp_flags |= Py_TPFLAGS_TYPE_SUBCLASS;
    else if (PyType_IsSubtype(base, &PyLong_Type))
        type->tp_flags |= Py_TPFLAGS_LONG_SUBCLASS;
    else if (PyType_IsSubtype(base, &PyBytes_Type))
        type->tp_flags |= Py_TPFLAGS_BYTES_SUBCLASS;
    else if (PyType_IsSubtype(base, &PyUnicode_Type))
        type->tp_flags |= Py_TPFLAGS_UNICODE_SUBCLASS;
    else if (PyType_IsSubtype(base, &PyTuple_Type))
        type->tp_flags |= Py_TPFLAGS_TUPLE_SUBCLASS;
    else if (PyType_IsSubtype(base, &PyList_Type))
        type->tp_flags |= Py_TPFLAGS_LIST_SUBCLASS;
    else if (PyType_IsSubtype(base, &PyDict_Type))
        type->tp_flags |= Py_TPFLAGS_DICT_SUBCLASS;
}

static int
overrides_hash(PyTypeObject *type)
{
    PyObject *dict = type->tp_dict;
    _Py_IDENTIFIER(__eq__);

    assert(dict != NULL);
    if (_PyDict_GetItemId(dict, &PyId___eq__) != NULL)
        return 1;
    if (_PyDict_GetItemId(dict, &PyId___hash__) != NULL)
        return 1;
    return 0;
}

static void
inherit_slots(PyTypeObject *type, PyTypeObject *base)
{
    PyTypeObject *basebase;

#undef SLOTDEFINED
#undef COPYSLOT
#undef COPYNUM
#undef COPYSEQ
#undef COPYMAP
#undef COPYBUF

#define SLOTDEFINED(SLOT) \
    (base->SLOT != 0 && \
     (basebase == NULL || base->SLOT != basebase->SLOT))

#define COPYSLOT(SLOT) \
    if (!type->SLOT && SLOTDEFINED(SLOT)) type->SLOT = base->SLOT

#define COPYNUM(SLOT) COPYSLOT(tp_as_number->SLOT)
#define COPYSEQ(SLOT) COPYSLOT(tp_as_sequence->SLOT)
#define COPYMAP(SLOT) COPYSLOT(tp_as_mapping->SLOT)
#define COPYBUF(SLOT) COPYSLOT(tp_as_buffer->SLOT)

    /* This won't inherit indirect slots (from tp_as_number etc.)
       if type doesn't provide the space. */

    if (type->tp_as_number != NULL && base->tp_as_number != NULL) {
        basebase = base->tp_base;
        if (basebase->tp_as_number == NULL)
            basebase = NULL;
        COPYNUM(nb_add);
        COPYNUM(nb_subtract);
        COPYNUM(nb_multiply);
        COPYNUM(nb_remainder);
        COPYNUM(nb_divmod);
        COPYNUM(nb_power);
        COPYNUM(nb_negative);
        COPYNUM(nb_positive);
        COPYNUM(nb_absolute);
        COPYNUM(nb_bool);
        COPYNUM(nb_invert);
        COPYNUM(nb_lshift);
        COPYNUM(nb_rshift);
        COPYNUM(nb_and);
        COPYNUM(nb_xor);
        COPYNUM(nb_or);
        COPYNUM(nb_int);
        COPYNUM(nb_float);
        COPYNUM(nb_inplace_add);
        COPYNUM(nb_inplace_subtract);
        COPYNUM(nb_inplace_multiply);
        COPYNUM(nb_inplace_remainder);
        COPYNUM(nb_inplace_power);
        COPYNUM(nb_inplace_lshift);
        COPYNUM(nb_inplace_rshift);
        COPYNUM(nb_inplace_and);
        COPYNUM(nb_inplace_xor);
        COPYNUM(nb_inplace_or);
        COPYNUM(nb_true_divide);
        COPYNUM(nb_floor_divide);
        COPYNUM(nb_inplace_true_divide);
        COPYNUM(nb_inplace_floor_divide);
        COPYNUM(nb_index);
    }

    if (type->tp_as_sequence != NULL && base->tp_as_sequence != NULL) {
        basebase = base->tp_base;
        if (basebase->tp_as_sequence == NULL)
            basebase = NULL;
        COPYSEQ(sq_length);
        COPYSEQ(sq_concat);
        COPYSEQ(sq_repeat);
        COPYSEQ(sq_item);
        COPYSEQ(sq_ass_item);
        COPYSEQ(sq_contains);
        COPYSEQ(sq_inplace_concat);
        COPYSEQ(sq_inplace_repeat);
    }

    if (type->tp_as_mapping != NULL && base->tp_as_mapping != NULL) {
        basebase = base->tp_base;
        if (basebase->tp_as_mapping == NULL)
            basebase = NULL;
        COPYMAP(mp_length);
        COPYMAP(mp_subscript);
        COPYMAP(mp_ass_subscript);
    }

    if (type->tp_as_buffer != NULL && base->tp_as_buffer != NULL) {
        basebase = base->tp_base;
        if (basebase->tp_as_buffer == NULL)
            basebase = NULL;
        COPYBUF(bf_getbuffer);
        COPYBUF(bf_releasebuffer);
    }

    basebase = base->tp_base;

    COPYSLOT(tp_dealloc);
    if (type->tp_getattr == NULL && type->tp_getattro == NULL) {
        type->tp_getattr = base->tp_getattr;
        type->tp_getattro = base->tp_getattro;
    }
    if (type->tp_setattr == NULL && type->tp_setattro == NULL) {
        type->tp_setattr = base->tp_setattr;
        type->tp_setattro = base->tp_setattro;
    }
    /* tp_reserved is ignored */
    COPYSLOT(tp_repr);
    /* tp_hash see tp_richcompare */
    COPYSLOT(tp_call);
    COPYSLOT(tp_str);
    {
        /* Copy comparison-related slots only when
           not overriding them anywhere */
        if (type->tp_richcompare == NULL &&
            type->tp_hash == NULL &&
            !overrides_hash(type))
        {
            type->tp_richcompare = base->tp_richcompare;
            type->tp_hash = base->tp_hash;
        }
    }
    {
        COPYSLOT(tp_iter);
        COPYSLOT(tp_iternext);
    }
    {
        COPYSLOT(tp_descr_get);
        COPYSLOT(tp_descr_set);
        COPYSLOT(tp_dictoffset);
        COPYSLOT(tp_init);
        COPYSLOT(tp_alloc);
        COPYSLOT(tp_is_gc);
        if ((type->tp_flags & Py_TPFLAGS_HAVE_GC) ==
            (base->tp_flags & Py_TPFLAGS_HAVE_GC)) {
            /* They agree about gc. */
            COPYSLOT(tp_free);
        }
        else if ((type->tp_flags & Py_TPFLAGS_HAVE_GC) &&
                 type->tp_free == NULL &&
                 base->tp_free == PyObject_Free) {
            /* A bit of magic to plug in the correct default
             * tp_free function when a derived class adds gc,
             * didn't define tp_free, and the base uses the
             * default non-gc tp_free.
             */
            type->tp_free = PyObject_GC_Del;
        }
        /* else they didn't agree about gc, and there isn't something
         * obvious to be done -- the type is on its own.
         */
    }
}

static int add_operators(PyTypeObject *);

int
PyType_Ready(PyTypeObject *type)
{
    PyObject *dict, *bases;
    PyTypeObject *base;
    Py_ssize_t i, n;

    if (type->tp_flags & Py_TPFLAGS_READY) {
        assert(type->tp_dict != NULL);
        return 0;
    }
    assert((type->tp_flags & Py_TPFLAGS_READYING) == 0);

    type->tp_flags |= Py_TPFLAGS_READYING;

#ifdef Py_TRACE_REFS
    /* PyType_Ready is the closest thing we have to a choke point
     * for type objects, so is the best place I can think of to try
     * to get type objects into the doubly-linked list of all objects.
     * Still, not all type objects go thru PyType_Ready.
     */
    _Py_AddToAllObjects((PyObject *)type, 0);
#endif

    /* Initialize tp_base (defaults to BaseObject unless that's us) */
    base = type->tp_base;
    if (base == NULL && type != &PyBaseObject_Type) {
        base = type->tp_base = &PyBaseObject_Type;
        Py_INCREF(base);
    }

    /* Now the only way base can still be NULL is if type is
     * &PyBaseObject_Type.
     */

    /* Initialize the base class */
    if (base != NULL && base->tp_dict == NULL) {
        if (PyType_Ready(base) < 0)
            goto error;
    }

    /* Initialize ob_type if NULL.      This means extensions that want to be
       compilable separately on Windows can call PyType_Ready() instead of
       initializing the ob_type field of their type objects. */
    /* The test for base != NULL is really unnecessary, since base is only
       NULL when type is &PyBaseObject_Type, and we know its ob_type is
       not NULL (it's initialized to &PyType_Type).      But coverity doesn't
       know that. */
    if (Py_TYPE(type) == NULL && base != NULL)
        Py_TYPE(type) = Py_TYPE(base);

    /* Initialize tp_bases */
    bases = type->tp_bases;
    if (bases == NULL) {
        if (base == NULL)
            bases = PyTuple_New(0);
        else
            bases = PyTuple_Pack(1, base);
        if (bases == NULL)
            goto error;
        type->tp_bases = bases;
    }

    /* Initialize tp_dict */
    dict = type->tp_dict;
    if (dict == NULL) {
        dict = PyDict_New();
        if (dict == NULL)
            goto error;
        type->tp_dict = dict;
    }

    /* Add type-specific descriptors to tp_dict */
    if (add_operators(type) < 0)
        goto error;
    if (type->tp_methods != NULL) {
        if (add_methods(type, type->tp_methods) < 0)
            goto error;
    }
    if (type->tp_members != NULL) {
        if (add_members(type, type->tp_members) < 0)
            goto error;
    }
    if (type->tp_getset != NULL) {
        if (add_getset(type, type->tp_getset) < 0)
            goto error;
    }

    /* Calculate method resolution order */
    if (mro_internal(type) < 0) {
        goto error;
    }

    /* Inherit special flags from dominant base */
    if (type->tp_base != NULL)
        inherit_special(type, type->tp_base);

    /* Initialize tp_dict properly */
    bases = type->tp_mro;
    assert(bases != NULL);
    assert(PyTuple_Check(bases));
    n = PyTuple_GET_SIZE(bases);
    for (i = 1; i < n; i++) {
        PyObject *b = PyTuple_GET_ITEM(bases, i);
        if (PyType_Check(b))
            inherit_slots(type, (PyTypeObject *)b);
    }

    /* Sanity check for tp_free. */
    if (PyType_IS_GC(type) && (type->tp_flags & Py_TPFLAGS_BASETYPE) &&
        (type->tp_free == NULL || type->tp_free == PyObject_Del)) {
        /* This base class needs to call tp_free, but doesn't have
         * one, or its tp_free is for non-gc'ed objects.
         */
        PyErr_Format(PyExc_TypeError, "type '%.100s' participates in "
                     "gc and is a base type but has inappropriate "
                     "tp_free slot",
                     type->tp_name);
        goto error;
    }

    /* if the type dictionary doesn't contain a __doc__, set it from
       the tp_doc slot.
     */
    if (_PyDict_GetItemId(type->tp_dict, &PyId___doc__) == NULL) {
        if (type->tp_doc != NULL) {
            PyObject *doc = PyUnicode_FromString(type->tp_doc);
            if (doc == NULL)
                goto error;
            _PyDict_SetItemId(type->tp_dict, &PyId___doc__, doc);
            Py_DECREF(doc);
        } else {
            _PyDict_SetItemId(type->tp_dict,
                              &PyId___doc__, Py_None);
        }
    }

    /* Hack for tp_hash and __hash__.
       If after all that, tp_hash is still NULL, and __hash__ is not in
       tp_dict, set tp_hash to PyObject_HashNotImplemented and
       tp_dict['__hash__'] equal to None.
       This signals that __hash__ is not inherited.
     */
    if (type->tp_hash == NULL) {
        if (_PyDict_GetItemId(type->tp_dict, &PyId___hash__) == NULL) {
            if (_PyDict_SetItemId(type->tp_dict, &PyId___hash__, Py_None) < 0)
                goto error;
            type->tp_hash = PyObject_HashNotImplemented;
        }
    }

    /* Some more special stuff */
    base = type->tp_base;
    if (base != NULL) {
        if (type->tp_as_number == NULL)
            type->tp_as_number = base->tp_as_number;
        if (type->tp_as_sequence == NULL)
            type->tp_as_sequence = base->tp_as_sequence;
        if (type->tp_as_mapping == NULL)
            type->tp_as_mapping = base->tp_as_mapping;
        if (type->tp_as_buffer == NULL)
            type->tp_as_buffer = base->tp_as_buffer;
    }

    /* Link into each base class's list of subclasses */
    bases = type->tp_bases;
    n = PyTuple_GET_SIZE(bases);
    for (i = 0; i < n; i++) {
        PyObject *b = PyTuple_GET_ITEM(bases, i);
        if (PyType_Check(b) &&
            add_subclass((PyTypeObject *)b, type) < 0)
            goto error;
    }

    /* Warn for a type that implements tp_compare (now known as
       tp_reserved) but not tp_richcompare. */
    if (type->tp_reserved && !type->tp_richcompare) {
        int error;
        error = PyErr_WarnFormat(PyExc_DeprecationWarning, 1,
            "Type %.100s defines tp_reserved (formerly tp_compare) "
            "but not tp_richcompare. Comparisons may not behave as intended.",
            type->tp_name);
        if (error == -1)
            goto error;
    }

    /* All done -- set the ready flag */
    assert(type->tp_dict != NULL);
    type->tp_flags =
        (type->tp_flags & ~Py_TPFLAGS_READYING) | Py_TPFLAGS_READY;
    return 0;

  error:
    type->tp_flags &= ~Py_TPFLAGS_READYING;
    return -1;
}

static int
add_subclass(PyTypeObject *base, PyTypeObject *type)
{
    Py_ssize_t i;
    int result;
    PyObject *list, *ref, *newobj;

    list = base->tp_subclasses;
    if (list == NULL) {
        base->tp_subclasses = list = PyList_New(0);
        if (list == NULL)
            return -1;
    }
    assert(PyList_Check(list));
    newobj = PyWeakref_NewRef((PyObject *)type, NULL);
    i = PyList_GET_SIZE(list);
    while (--i >= 0) {
        ref = PyList_GET_ITEM(list, i);
        assert(PyWeakref_CheckRef(ref));
        if (PyWeakref_GET_OBJECT(ref) == Py_None)
            return PyList_SetItem(list, i, newobj);
    }
    result = PyList_Append(list, newobj);
    Py_DECREF(newobj);
    return result;
}

static void
remove_subclass(PyTypeObject *base, PyTypeObject *type)
{
    Py_ssize_t i;
    PyObject *list, *ref;

    list = base->tp_subclasses;
    if (list == NULL) {
        return;
    }
    assert(PyList_Check(list));
    i = PyList_GET_SIZE(list);
    while (--i >= 0) {
        ref = PyList_GET_ITEM(list, i);
        assert(PyWeakref_CheckRef(ref));
        if (PyWeakref_GET_OBJECT(ref) == (PyObject*)type) {
            /* this can't fail, right? */
            PySequence_DelItem(list, i);
            return;
        }
    }
}

static int
check_num_args(PyObject *ob, int n)
{
    if (!PyTuple_CheckExact(ob)) {
        PyErr_SetString(PyExc_SystemError,
            "PyArg_UnpackTuple() argument list is not a tuple");
        return 0;
    }
    if (n == PyTuple_GET_SIZE(ob))
        return 1;
    PyErr_Format(
        PyExc_TypeError,
        "expected %d arguments, got %zd", n, PyTuple_GET_SIZE(ob));
    return 0;
}

/* Generic wrappers for overloadable 'operators' such as __getitem__ */

/* There's a wrapper *function* for each distinct function typedef used
   for type object slots (e.g. binaryfunc, ternaryfunc, etc.).  There's a
   wrapper *table* for each distinct operation (e.g. __len__, __add__).
   Most tables have only one entry; the tables for binary operators have two
   entries, one regular and one with reversed arguments. */

static PyObject *
wrap_lenfunc(PyObject *self, PyObject *args, void *wrapped)
{
    lenfunc func = (lenfunc)wrapped;
    Py_ssize_t res;

    if (!check_num_args(args, 0))
        return NULL;
    res = (*func)(self);
    if (res == -1 && PyErr_Occurred())
        return NULL;
    return PyLong_FromLong((long)res);
}

static PyObject *
wrap_inquirypred(PyObject *self, PyObject *args, void *wrapped)
{
    inquiry func = (inquiry)wrapped;
    int res;

    if (!check_num_args(args, 0))
        return NULL;
    res = (*func)(self);
    if (res == -1 && PyErr_Occurred())
        return NULL;
    return PyBool_FromLong((long)res);
}

static PyObject *
wrap_binaryfunc(PyObject *self, PyObject *args, void *wrapped)
{
    binaryfunc func = (binaryfunc)wrapped;
    PyObject *other;

    if (!check_num_args(args, 1))
        return NULL;
    other = PyTuple_GET_ITEM(args, 0);
    return (*func)(self, other);
}

static PyObject *
wrap_binaryfunc_l(PyObject *self, PyObject *args, void *wrapped)
{
    binaryfunc func = (binaryfunc)wrapped;
    PyObject *other;

    if (!check_num_args(args, 1))
        return NULL;
    other = PyTuple_GET_ITEM(args, 0);
    return (*func)(self, other);
}

static PyObject *
wrap_binaryfunc_r(PyObject *self, PyObject *args, void *wrapped)
{
    binaryfunc func = (binaryfunc)wrapped;
    PyObject *other;

    if (!check_num_args(args, 1))
        return NULL;
    other = PyTuple_GET_ITEM(args, 0);
    return (*func)(other, self);
}

static PyObject *
wrap_ternaryfunc(PyObject *self, PyObject *args, void *wrapped)
{
    ternaryfunc func = (ternaryfunc)wrapped;
    PyObject *other;
    PyObject *third = Py_None;

    /* Note: This wrapper only works for __pow__() */

    if (!PyArg_UnpackTuple(args, "", 1, 2, &other, &third))
        return NULL;
    return (*func)(self, other, third);
}

static PyObject *
wrap_ternaryfunc_r(PyObject *self, PyObject *args, void *wrapped)
{
    ternaryfunc func = (ternaryfunc)wrapped;
    PyObject *other;
    PyObject *third = Py_None;

    /* Note: This wrapper only works for __pow__() */

    if (!PyArg_UnpackTuple(args, "", 1, 2, &other, &third))
        return NULL;
    return (*func)(other, self, third);
}

static PyObject *
wrap_unaryfunc(PyObject *self, PyObject *args, void *wrapped)
{
    unaryfunc func = (unaryfunc)wrapped;

    if (!check_num_args(args, 0))
        return NULL;
    return (*func)(self);
}

static PyObject *
wrap_indexargfunc(PyObject *self, PyObject *args, void *wrapped)
{
    ssizeargfunc func = (ssizeargfunc)wrapped;
    PyObject* o;
    Py_ssize_t i;

    if (!PyArg_UnpackTuple(args, "", 1, 1, &o))
        return NULL;
    i = PyNumber_AsSsize_t(o, PyExc_OverflowError);
    if (i == -1 && PyErr_Occurred())
        return NULL;
    return (*func)(self, i);
}

static Py_ssize_t
getindex(PyObject *self, PyObject *arg)
{
    Py_ssize_t i;

    i = PyNumber_AsSsize_t(arg, PyExc_OverflowError);
    if (i == -1 && PyErr_Occurred())
        return -1;
    if (i < 0) {
        PySequenceMethods *sq = Py_TYPE(self)->tp_as_sequence;
        if (sq && sq->sq_length) {
            Py_ssize_t n = (*sq->sq_length)(self);
            if (n < 0)
                return -1;
            i += n;
        }
    }
    return i;
}

static PyObject *
wrap_sq_item(PyObject *self, PyObject *args, void *wrapped)
{
    ssizeargfunc func = (ssizeargfunc)wrapped;
    PyObject *arg;
    Py_ssize_t i;

    if (PyTuple_GET_SIZE(args) == 1) {
        arg = PyTuple_GET_ITEM(args, 0);
        i = getindex(self, arg);
        if (i == -1 && PyErr_Occurred())
            return NULL;
        return (*func)(self, i);
    }
    check_num_args(args, 1);
    assert(PyErr_Occurred());
    return NULL;
}

static PyObject *
wrap_sq_setitem(PyObject *self, PyObject *args, void *wrapped)
{
    ssizeobjargproc func = (ssizeobjargproc)wrapped;
    Py_ssize_t i;
    int res;
    PyObject *arg, *value;

    if (!PyArg_UnpackTuple(args, "", 2, 2, &arg, &value))
        return NULL;
    i = getindex(self, arg);
    if (i == -1 && PyErr_Occurred())
        return NULL;
    res = (*func)(self, i, value);
    if (res == -1 && PyErr_Occurred())
        return NULL;
    Py_INCREF(Py_None);
    return Py_None;
}

static PyObject *
wrap_sq_delitem(PyObject *self, PyObject *args, void *wrapped)
{
    ssizeobjargproc func = (ssizeobjargproc)wrapped;
    Py_ssize_t i;
    int res;
    PyObject *arg;

    if (!check_num_args(args, 1))
        return NULL;
    arg = PyTuple_GET_ITEM(args, 0);
    i = getindex(self, arg);
    if (i == -1 && PyErr_Occurred())
        return NULL;
    res = (*func)(self, i, NULL);
    if (res == -1 && PyErr_Occurred())
        return NULL;
    Py_INCREF(Py_None);
    return Py_None;
}

/* XXX objobjproc is a misnomer; should be objargpred */
static PyObject *
wrap_objobjproc(PyObject *self, PyObject *args, void *wrapped)
{
    objobjproc func = (objobjproc)wrapped;
    int res;
    PyObject *value;

    if (!check_num_args(args, 1))
        return NULL;
    value = PyTuple_GET_ITEM(args, 0);
    res = (*func)(self, value);
    if (res == -1 && PyErr_Occurred())
        return NULL;
    else
        return PyBool_FromLong(res);
}

static PyObject *
wrap_objobjargproc(PyObject *self, PyObject *args, void *wrapped)
{
    objobjargproc func = (objobjargproc)wrapped;
    int res;
    PyObject *key, *value;

    if (!PyArg_UnpackTuple(args, "", 2, 2, &key, &value))
        return NULL;
    res = (*func)(self, key, value);
    if (res == -1 && PyErr_Occurred())
        return NULL;
    Py_INCREF(Py_None);
    return Py_None;
}

static PyObject *
wrap_delitem(PyObject *self, PyObject *args, void *wrapped)
{
    objobjargproc func = (objobjargproc)wrapped;
    int res;
    PyObject *key;

    if (!check_num_args(args, 1))
        return NULL;
    key = PyTuple_GET_ITEM(args, 0);
    res = (*func)(self, key, NULL);
    if (res == -1 && PyErr_Occurred())
        return NULL;
    Py_INCREF(Py_None);
    return Py_None;
}

/* Helper to check for object.__setattr__ or __delattr__ applied to a type.
   This is called the Carlo Verre hack after its discoverer. */
static int
hackcheck(PyObject *self, setattrofunc func, char *what)
{
    PyTypeObject *type = Py_TYPE(self);
    while (type && type->tp_flags & Py_TPFLAGS_HEAPTYPE)
        type = type->tp_base;
    /* If type is NULL now, this is a really weird type.
       In the spirit of backwards compatibility (?), just shut up. */
    if (type && type->tp_setattro != func) {
        PyErr_Format(PyExc_TypeError,
                     "can't apply this %s to %s object",
                     what,
                     type->tp_name);
        return 0;
    }
    return 1;
}

static PyObject *
wrap_setattr(PyObject *self, PyObject *args, void *wrapped)
{
    setattrofunc func = (setattrofunc)wrapped;
    int res;
    PyObject *name, *value;

    if (!PyArg_UnpackTuple(args, "", 2, 2, &name, &value))
        return NULL;
    if (!hackcheck(self, func, "__setattr__"))
        return NULL;
    res = (*func)(self, name, value);
    if (res < 0)
        return NULL;
    Py_INCREF(Py_None);
    return Py_None;
}

static PyObject *
wrap_delattr(PyObject *self, PyObject *args, void *wrapped)
{
    setattrofunc func = (setattrofunc)wrapped;
    int res;
    PyObject *name;

    if (!check_num_args(args, 1))
        return NULL;
    name = PyTuple_GET_ITEM(args, 0);
    if (!hackcheck(self, func, "__delattr__"))
        return NULL;
    res = (*func)(self, name, NULL);
    if (res < 0)
        return NULL;
    Py_INCREF(Py_None);
    return Py_None;
}

static PyObject *
wrap_hashfunc(PyObject *self, PyObject *args, void *wrapped)
{
    hashfunc func = (hashfunc)wrapped;
    Py_hash_t res;

    if (!check_num_args(args, 0))
        return NULL;
    res = (*func)(self);
    if (res == -1 && PyErr_Occurred())
        return NULL;
    return PyLong_FromSsize_t(res);
}

static PyObject *
wrap_call(PyObject *self, PyObject *args, void *wrapped, PyObject *kwds)
{
    ternaryfunc func = (ternaryfunc)wrapped;

    return (*func)(self, args, kwds);
}

static PyObject *
wrap_richcmpfunc(PyObject *self, PyObject *args, void *wrapped, int op)
{
    richcmpfunc func = (richcmpfunc)wrapped;
    PyObject *other;

    if (!check_num_args(args, 1))
        return NULL;
    other = PyTuple_GET_ITEM(args, 0);
    return (*func)(self, other, op);
}

#undef RICHCMP_WRAPPER
#define RICHCMP_WRAPPER(NAME, OP) \
static PyObject * \
richcmp_##NAME(PyObject *self, PyObject *args, void *wrapped) \
{ \
    return wrap_richcmpfunc(self, args, wrapped, OP); \
}

RICHCMP_WRAPPER(lt, Py_LT)
RICHCMP_WRAPPER(le, Py_LE)
RICHCMP_WRAPPER(eq, Py_EQ)
RICHCMP_WRAPPER(ne, Py_NE)
RICHCMP_WRAPPER(gt, Py_GT)
RICHCMP_WRAPPER(ge, Py_GE)

static PyObject *
wrap_next(PyObject *self, PyObject *args, void *wrapped)
{
    unaryfunc func = (unaryfunc)wrapped;
    PyObject *res;

    if (!check_num_args(args, 0))
        return NULL;
    res = (*func)(self);
    if (res == NULL && !PyErr_Occurred())
        PyErr_SetNone(PyExc_StopIteration);
    return res;
}

static PyObject *
wrap_descr_get(PyObject *self, PyObject *args, void *wrapped)
{
    descrgetfunc func = (descrgetfunc)wrapped;
    PyObject *obj;
    PyObject *type = NULL;

    if (!PyArg_UnpackTuple(args, "", 1, 2, &obj, &type))
        return NULL;
    if (obj == Py_None)
        obj = NULL;
    if (type == Py_None)
        type = NULL;
    if (type == NULL &&obj == NULL) {
        PyErr_SetString(PyExc_TypeError,
                        "__get__(None, None) is invalid");
        return NULL;
    }
    return (*func)(self, obj, type);
}

static PyObject *
wrap_descr_set(PyObject *self, PyObject *args, void *wrapped)
{
    descrsetfunc func = (descrsetfunc)wrapped;
    PyObject *obj, *value;
    int ret;

    if (!PyArg_UnpackTuple(args, "", 2, 2, &obj, &value))
        return NULL;
    ret = (*func)(self, obj, value);
    if (ret < 0)
        return NULL;
    Py_INCREF(Py_None);
    return Py_None;
}

static PyObject *
wrap_descr_delete(PyObject *self, PyObject *args, void *wrapped)
{
    descrsetfunc func = (descrsetfunc)wrapped;
    PyObject *obj;
    int ret;

    if (!check_num_args(args, 1))
        return NULL;
    obj = PyTuple_GET_ITEM(args, 0);
    ret = (*func)(self, obj, NULL);
    if (ret < 0)
        return NULL;
    Py_INCREF(Py_None);
    return Py_None;
}

static PyObject *
wrap_init(PyObject *self, PyObject *args, void *wrapped, PyObject *kwds)
{
    initproc func = (initproc)wrapped;

    if (func(self, args, kwds) < 0)
        return NULL;
    Py_INCREF(Py_None);
    return Py_None;
}

static PyObject *
tp_new_wrapper(PyObject *self, PyObject *args, PyObject *kwds)
{
    PyTypeObject *type, *subtype, *staticbase;
    PyObject *arg0, *res;

    if (self == NULL || !PyType_Check(self))
        Py_FatalError("__new__() called with non-type 'self'");
    type = (PyTypeObject *)self;
    if (!PyTuple_Check(args) || PyTuple_GET_SIZE(args) < 1) {
        PyErr_Format(PyExc_TypeError,
                     "%s.__new__(): not enough arguments",
                     type->tp_name);
        return NULL;
    }
    arg0 = PyTuple_GET_ITEM(args, 0);
    if (!PyType_Check(arg0)) {
        PyErr_Format(PyExc_TypeError,
                     "%s.__new__(X): X is not a type object (%s)",
                     type->tp_name,
                     Py_TYPE(arg0)->tp_name);
        return NULL;
    }
    subtype = (PyTypeObject *)arg0;
    if (!PyType_IsSubtype(subtype, type)) {
        PyErr_Format(PyExc_TypeError,
                     "%s.__new__(%s): %s is not a subtype of %s",
                     type->tp_name,
                     subtype->tp_name,
                     subtype->tp_name,
                     type->tp_name);
        return NULL;
    }

    /* Check that the use doesn't do something silly and unsafe like
       object.__new__(dict).  To do this, we check that the
       most derived base that's not a heap type is this type. */
    staticbase = subtype;
    while (staticbase && (staticbase->tp_flags & Py_TPFLAGS_HEAPTYPE))
        staticbase = staticbase->tp_base;
    /* If staticbase is NULL now, it is a really weird type.
       In the spirit of backwards compatibility (?), just shut up. */
    if (staticbase && staticbase->tp_new != type->tp_new) {
        PyErr_Format(PyExc_TypeError,
                     "%s.__new__(%s) is not safe, use %s.__new__()",
                     type->tp_name,
                     subtype->tp_name,
                     staticbase == NULL ? "?" : staticbase->tp_name);
        return NULL;
    }

    args = PyTuple_GetSlice(args, 1, PyTuple_GET_SIZE(args));
    if (args == NULL)
        return NULL;
    res = type->tp_new(subtype, args, kwds);
    Py_DECREF(args);
    return res;
}

static struct PyMethodDef tp_new_methoddef[] = {
    {"__new__", (PyCFunction)tp_new_wrapper, METH_VARARGS|METH_KEYWORDS,
     PyDoc_STR("T.__new__(S, ...) -> "
               "a new object with type S, a subtype of T")},
    {0}
};

static int
add_tp_new_wrapper(PyTypeObject *type)
{
    PyObject *func;

    if (_PyDict_GetItemId(type->tp_dict, &PyId___new__) != NULL)
        return 0;
    func = PyCFunction_New(tp_new_methoddef, (PyObject *)type);
    if (func == NULL)
        return -1;
    if (_PyDict_SetItemId(type->tp_dict, &PyId___new__, func)) {
        Py_DECREF(func);
        return -1;
    }
    Py_DECREF(func);
    return 0;
}

/* Slot wrappers that call the corresponding __foo__ slot.  See comments
   below at override_slots() for more explanation. */

#define SLOT0(FUNCNAME, OPSTR) \
static PyObject * \
FUNCNAME(PyObject *self) \
{ \
    _Py_static_string(id, OPSTR); \
    return call_method(self, &id, "()"); \
}

#define SLOT1(FUNCNAME, OPSTR, ARG1TYPE, ARGCODES) \
static PyObject * \
FUNCNAME(PyObject *self, ARG1TYPE arg1) \
{ \
    _Py_static_string(id, OPSTR); \
    return call_method(self, &id, "(" ARGCODES ")", arg1); \
}

/* Boolean helper for SLOT1BINFULL().
   right.__class__ is a nontrivial subclass of left.__class__. */
static int
method_is_overloaded(PyObject *left, PyObject *right, struct _Py_Identifier *name)
{
    PyObject *a, *b;
    int ok;

    b = _PyObject_GetAttrId((PyObject *)(Py_TYPE(right)), name);
    if (b == NULL) {
        PyErr_Clear();
        /* If right doesn't have it, it's not overloaded */
        return 0;
    }

    a = _PyObject_GetAttrId((PyObject *)(Py_TYPE(left)), name);
    if (a == NULL) {
        PyErr_Clear();
        Py_DECREF(b);
        /* If right has it but left doesn't, it's overloaded */
        return 1;
    }

    ok = PyObject_RichCompareBool(a, b, Py_NE);
    Py_DECREF(a);
    Py_DECREF(b);
    if (ok < 0) {
        PyErr_Clear();
        return 0;
    }

    return ok;
}


#define SLOT1BINFULL(FUNCNAME, TESTFUNC, SLOTNAME, OPSTR, ROPSTR) \
static PyObject * \
FUNCNAME(PyObject *self, PyObject *other) \
{ \
    _Py_static_string(op_id, OPSTR); \
    _Py_static_string(rop_id, ROPSTR); \
    int do_other = Py_TYPE(self) != Py_TYPE(other) && \
        Py_TYPE(other)->tp_as_number != NULL && \
        Py_TYPE(other)->tp_as_number->SLOTNAME == TESTFUNC; \
    if (Py_TYPE(self)->tp_as_number != NULL && \
        Py_TYPE(self)->tp_as_number->SLOTNAME == TESTFUNC) { \
        PyObject *r; \
        if (do_other && \
            PyType_IsSubtype(Py_TYPE(other), Py_TYPE(self)) && \
            method_is_overloaded(self, other, &rop_id)) { \
            r = call_maybe(other, &rop_id, "(O)", self); \
            if (r != Py_NotImplemented) \
                return r; \
            Py_DECREF(r); \
            do_other = 0; \
        } \
        r = call_maybe(self, &op_id, "(O)", other); \
        if (r != Py_NotImplemented || \
            Py_TYPE(other) == Py_TYPE(self)) \
            return r; \
        Py_DECREF(r); \
    } \
    if (do_other) { \
        return call_maybe(other, &rop_id, "(O)", self); \
    } \
    Py_RETURN_NOTIMPLEMENTED; \
}

#define SLOT1BIN(FUNCNAME, SLOTNAME, OPSTR, ROPSTR) \
    SLOT1BINFULL(FUNCNAME, FUNCNAME, SLOTNAME, OPSTR, ROPSTR)

#define SLOT2(FUNCNAME, OPSTR, ARG1TYPE, ARG2TYPE, ARGCODES) \
static PyObject * \
FUNCNAME(PyObject *self, ARG1TYPE arg1, ARG2TYPE arg2) \
{ \
    _Py_static_string(id, #OPSTR); \
    return call_method(self, &id, "(" ARGCODES ")", arg1, arg2); \
}

static Py_ssize_t
slot_sq_length(PyObject *self)
{
    _Py_IDENTIFIER(__len__);
    PyObject *res = call_method(self, &PyId___len__, "()");
    Py_ssize_t len;

    if (res == NULL)
        return -1;
    len = PyNumber_AsSsize_t(res, PyExc_OverflowError);
    Py_DECREF(res);
    if (len < 0) {
        if (!PyErr_Occurred())
            PyErr_SetString(PyExc_ValueError,
                            "__len__() should return >= 0");
        return -1;
    }
    return len;
}

/* Super-optimized version of slot_sq_item.
   Other slots could do the same... */
static PyObject *
slot_sq_item(PyObject *self, Py_ssize_t i)
{
    PyObject *func, *args = NULL, *ival = NULL, *retval = NULL;
    descrgetfunc f;

    func = _PyType_LookupId(Py_TYPE(self), &PyId___getitem__);
    if (func != NULL) {
        if ((f = Py_TYPE(func)->tp_descr_get) == NULL)
            Py_INCREF(func);
        else {
            func = f(func, self, (PyObject *)(Py_TYPE(self)));
            if (func == NULL) {
                return NULL;
            }
        }
        ival = PyLong_FromSsize_t(i);
        if (ival != NULL) {
            args = PyTuple_New(1);
            if (args != NULL) {
                PyTuple_SET_ITEM(args, 0, ival);
                retval = PyObject_Call(func, args, NULL);
                Py_XDECREF(args);
                Py_XDECREF(func);
                return retval;
            }
        }
    }
    else {
        PyObject *getitem_str = _PyUnicode_FromId(&PyId___getitem__);
        PyErr_SetObject(PyExc_AttributeError, getitem_str);
    }
    Py_XDECREF(args);
    Py_XDECREF(ival);
    Py_XDECREF(func);
    return NULL;
}

static int
slot_sq_ass_item(PyObject *self, Py_ssize_t index, PyObject *value)
{
    PyObject *res;
    _Py_IDENTIFIER(__delitem__);
    _Py_IDENTIFIER(__setitem__);

    if (value == NULL)
        res = call_method(self, &PyId___delitem__, "(n)", index);
    else
        res = call_method(self, &PyId___setitem__, "(nO)", index, value);
    if (res == NULL)
        return -1;
    Py_DECREF(res);
    return 0;
}

static int
slot_sq_contains(PyObject *self, PyObject *value)
{
    PyObject *func, *res, *args;
    int result = -1;
    _Py_IDENTIFIER(__contains__);

    func = lookup_maybe(self, &PyId___contains__);
    if (func != NULL) {
        args = PyTuple_Pack(1, value);
        if (args == NULL)
            res = NULL;
        else {
            res = PyObject_Call(func, args, NULL);
            Py_DECREF(args);
        }
        Py_DECREF(func);
        if (res != NULL) {
            result = PyObject_IsTrue(res);
            Py_DECREF(res);
        }
    }
    else if (! PyErr_Occurred()) {
        /* Possible results: -1 and 1 */
        result = (int)_PySequence_IterSearch(self, value,
                                         PY_ITERSEARCH_CONTAINS);
    }
    return result;
}

#define slot_mp_length slot_sq_length

SLOT1(slot_mp_subscript, "__getitem__", PyObject *, "O")

static int
slot_mp_ass_subscript(PyObject *self, PyObject *key, PyObject *value)
{
    PyObject *res;
    _Py_IDENTIFIER(__delitem__);
    _Py_IDENTIFIER(__setitem__);

    if (value == NULL)
        res = call_method(self, &PyId___delitem__, "(O)", key);
    else
        res = call_method(self, &PyId___setitem__, "(OO)", key, value);

    if (res == NULL)
        return -1;
    Py_DECREF(res);
    return 0;
}

SLOT1BIN(slot_nb_add, nb_add, "__add__", "__radd__")
SLOT1BIN(slot_nb_subtract, nb_subtract, "__sub__", "__rsub__")
SLOT1BIN(slot_nb_multiply, nb_multiply, "__mul__", "__rmul__")
SLOT1BIN(slot_nb_remainder, nb_remainder, "__mod__", "__rmod__")
SLOT1BIN(slot_nb_divmod, nb_divmod, "__divmod__", "__rdivmod__")

static PyObject *slot_nb_power(PyObject *, PyObject *, PyObject *);

SLOT1BINFULL(slot_nb_power_binary, slot_nb_power,
             nb_power, "__pow__", "__rpow__")

static PyObject *
slot_nb_power(PyObject *self, PyObject *other, PyObject *modulus)
{
    _Py_IDENTIFIER(__pow__);

    if (modulus == Py_None)
        return slot_nb_power_binary(self, other);
    /* Three-arg power doesn't use __rpow__.  But ternary_op
       can call this when the second argument's type uses
       slot_nb_power, so check before calling self.__pow__. */
    if (Py_TYPE(self)->tp_as_number != NULL &&
        Py_TYPE(self)->tp_as_number->nb_power == slot_nb_power) {
        return call_method(self, &PyId___pow__, "(OO)", other, modulus);
    }
    Py_RETURN_NOTIMPLEMENTED;
}

SLOT0(slot_nb_negative, "__neg__")
SLOT0(slot_nb_positive, "__pos__")
SLOT0(slot_nb_absolute, "__abs__")

static int
slot_nb_bool(PyObject *self)
{
    PyObject *func, *args;
    int result = -1;
    int using_len = 0;
    _Py_IDENTIFIER(__len__);
    _Py_IDENTIFIER(__bool__);

    func = lookup_maybe(self, &PyId___bool__);
    if (func == NULL) {
        if (PyErr_Occurred())
            return -1;
        func = lookup_maybe(self, &PyId___len__);
        if (func == NULL)
            return PyErr_Occurred() ? -1 : 1;
        using_len = 1;
    }
    args = PyTuple_New(0);
    if (args != NULL) {
        PyObject *temp = PyObject_Call(func, args, NULL);
        Py_DECREF(args);
        if (temp != NULL) {
            if (using_len) {
                /* enforced by slot_nb_len */
                result = PyObject_IsTrue(temp);
            }
            else if (PyBool_Check(temp)) {
                result = PyObject_IsTrue(temp);
            }
            else {
                PyErr_Format(PyExc_TypeError,
                             "__bool__ should return "
                             "bool, returned %s",
                             Py_TYPE(temp)->tp_name);
                result = -1;
            }
            Py_DECREF(temp);
        }
    }
    Py_DECREF(func);
    return result;
}


static PyObject *
slot_nb_index(PyObject *self)
{
    _Py_IDENTIFIER(__index__);
    return call_method(self, &PyId___index__, "()");
}


SLOT0(slot_nb_invert, "__invert__")
SLOT1BIN(slot_nb_lshift, nb_lshift, "__lshift__", "__rlshift__")
SLOT1BIN(slot_nb_rshift, nb_rshift, "__rshift__", "__rrshift__")
SLOT1BIN(slot_nb_and, nb_and, "__and__", "__rand__")
SLOT1BIN(slot_nb_xor, nb_xor, "__xor__", "__rxor__")
SLOT1BIN(slot_nb_or, nb_or, "__or__", "__ror__")

SLOT0(slot_nb_int, "__int__")
SLOT0(slot_nb_float, "__float__")
SLOT1(slot_nb_inplace_add, "__iadd__", PyObject *, "O")
SLOT1(slot_nb_inplace_subtract, "__isub__", PyObject *, "O")
SLOT1(slot_nb_inplace_multiply, "__imul__", PyObject *, "O")
SLOT1(slot_nb_inplace_remainder, "__imod__", PyObject *, "O")
/* Can't use SLOT1 here, because nb_inplace_power is ternary */
static PyObject *
slot_nb_inplace_power(PyObject *self, PyObject * arg1, PyObject *arg2)
{
    _Py_IDENTIFIER(__ipow__);
    return call_method(self, &PyId___ipow__, "(" "O" ")", arg1);
}
SLOT1(slot_nb_inplace_lshift, "__ilshift__", PyObject *, "O")
SLOT1(slot_nb_inplace_rshift, "__irshift__", PyObject *, "O")
SLOT1(slot_nb_inplace_and, "__iand__", PyObject *, "O")
SLOT1(slot_nb_inplace_xor, "__ixor__", PyObject *, "O")
SLOT1(slot_nb_inplace_or, "__ior__", PyObject *, "O")
SLOT1BIN(slot_nb_floor_divide, nb_floor_divide,
         "__floordiv__", "__rfloordiv__")
SLOT1BIN(slot_nb_true_divide, nb_true_divide, "__truediv__", "__rtruediv__")
SLOT1(slot_nb_inplace_floor_divide, "__ifloordiv__", PyObject *, "O")
SLOT1(slot_nb_inplace_true_divide, "__itruediv__", PyObject *, "O")

static PyObject *
slot_tp_repr(PyObject *self)
{
    PyObject *func, *res;
    _Py_IDENTIFIER(__repr__);

    func = lookup_method(self, &PyId___repr__);
    if (func != NULL) {
        res = PyEval_CallObject(func, NULL);
        Py_DECREF(func);
        return res;
    }
    PyErr_Clear();
    return PyUnicode_FromFormat("<%s object at %p>",
                               Py_TYPE(self)->tp_name, self);
}

static PyObject *
slot_tp_str(PyObject *self)
{
    PyObject *func, *res;
    _Py_IDENTIFIER(__str__);

    func = lookup_method(self, &PyId___str__);
    if (func != NULL) {
        res = PyEval_CallObject(func, NULL);
        Py_DECREF(func);
        return res;
    }
    else {
        /* PyObject *ress; */
        PyErr_Clear();
        res = slot_tp_repr(self);
        if (!res)
            return NULL;
        /* XXX this is non-sensical. Why should we return
           a bytes object from __str__. Is this code even
           used? - mvl */
        assert(0);
        return res;
        /*
        ress = _PyUnicode_AsDefaultEncodedString(res);
        Py_DECREF(res);
        return ress;
        */
    }
}

static Py_hash_t
slot_tp_hash(PyObject *self)
{
    PyObject *func, *res;
    Py_ssize_t h;

    func = lookup_method(self, &PyId___hash__);

    if (func == Py_None) {
        Py_DECREF(func);
        func = NULL;
    }

    if (func == NULL) {
        return PyObject_HashNotImplemented(self);
    }

    res = PyEval_CallObject(func, NULL);
    Py_DECREF(func);
    if (res == NULL)
        return -1;

    if (!PyLong_Check(res)) {
        PyErr_SetString(PyExc_TypeError,
                        "__hash__ method should return an integer");
        return -1;
    }
    /* Transform the PyLong `res` to a Py_hash_t `h`.  For an existing
       hashable Python object x, hash(x) will always lie within the range of
       Py_hash_t.  Therefore our transformation must preserve values that
       already lie within this range, to ensure that if x.__hash__() returns
       hash(y) then hash(x) == hash(y). */
    h = PyLong_AsSsize_t(res);
    if (h == -1 && PyErr_Occurred()) {
        /* res was not within the range of a Py_hash_t, so we're free to
           use any sufficiently bit-mixing transformation;
           long.__hash__ will do nicely. */
        PyErr_Clear();
        h = PyLong_Type.tp_hash(res);
    }
    /* -1 is reserved for errors. */
    if (h == -1)
        h = -2;
    Py_DECREF(res);
    return h;
}

static PyObject *
slot_tp_call(PyObject *self, PyObject *args, PyObject *kwds)
{
    _Py_IDENTIFIER(__call__);
    PyObject *meth = lookup_method(self, &PyId___call__);
    PyObject *res;

    if (meth == NULL)
        return NULL;

    res = PyObject_Call(meth, args, kwds);

    Py_DECREF(meth);
    return res;
}

/* There are two slot dispatch functions for tp_getattro.

   - slot_tp_getattro() is used when __getattribute__ is overridden
     but no __getattr__ hook is present;

   - slot_tp_getattr_hook() is used when a __getattr__ hook is present.

   The code in update_one_slot() always installs slot_tp_getattr_hook(); this
   detects the absence of __getattr__ and then installs the simpler slot if
   necessary. */

static PyObject *
slot_tp_getattro(PyObject *self, PyObject *name)
{
    return call_method(self, &PyId___getattribute__, "(O)", name);
}

static PyObject *
call_attribute(PyObject *self, PyObject *attr, PyObject *name)
{
    PyObject *res, *descr = NULL;
    descrgetfunc f = Py_TYPE(attr)->tp_descr_get;

    if (f != NULL) {
        descr = f(attr, self, (PyObject *)(Py_TYPE(self)));
        if (descr == NULL)
            return NULL;
        else
            attr = descr;
    }
    res = PyObject_CallFunctionObjArgs(attr, name, NULL);
    Py_XDECREF(descr);
    return res;
}

static PyObject *
slot_tp_getattr_hook(PyObject *self, PyObject *name)
{
    PyTypeObject *tp = Py_TYPE(self);
    PyObject *getattr, *getattribute, *res;
    _Py_IDENTIFIER(__getattr__);

    /* speed hack: we could use lookup_maybe, but that would resolve the
       method fully for each attribute lookup for classes with
       __getattr__, even when the attribute is present. So we use
       _PyType_Lookup and create the method only when needed, with
       call_attribute. */
    getattr = _PyType_LookupId(tp, &PyId___getattr__);
    if (getattr == NULL) {
        /* No __getattr__ hook: use a simpler dispatcher */
        tp->tp_getattro = slot_tp_getattro;
        return slot_tp_getattro(self, name);
    }
    Py_INCREF(getattr);
    /* speed hack: we could use lookup_maybe, but that would resolve the
       method fully for each attribute lookup for classes with
       __getattr__, even when self has the default __getattribute__
       method. So we use _PyType_Lookup and create the method only when
       needed, with call_attribute. */
    getattribute = _PyType_LookupId(tp, &PyId___getattribute__);
    if (getattribute == NULL ||
        (Py_TYPE(getattribute) == &PyWrapperDescr_Type &&
         ((PyWrapperDescrObject *)getattribute)->d_wrapped ==
         (void *)PyObject_GenericGetAttr))
        res = PyObject_GenericGetAttr(self, name);
    else {
        Py_INCREF(getattribute);
        res = call_attribute(self, getattribute, name);
        Py_DECREF(getattribute);
    }
    if (res == NULL && PyErr_ExceptionMatches(PyExc_AttributeError)) {
        PyErr_Clear();
        res = call_attribute(self, getattr, name);
    }
    Py_DECREF(getattr);
    return res;
}

static int
slot_tp_setattro(PyObject *self, PyObject *name, PyObject *value)
{
    PyObject *res;
    _Py_IDENTIFIER(__delattr__);
    _Py_IDENTIFIER(__setattr__);

    if (value == NULL)
        res = call_method(self, &PyId___delattr__, "(O)", name);
    else
        res = call_method(self, &PyId___setattr__, "(OO)", name, value);
    if (res == NULL)
        return -1;
    Py_DECREF(res);
    return 0;
}

static _Py_Identifier name_op[] = {
    {0, "__lt__", 0},
    {0, "__le__", 0},
    {0, "__eq__", 0},
    {0, "__ne__", 0},
    {0, "__gt__", 0},
    {0, "__ge__", 0}
};

static PyObject *
slot_tp_richcompare(PyObject *self, PyObject *other, int op)
{
    PyObject *func, *args, *res;

    func = lookup_method(self, &name_op[op]);
    if (func == NULL) {
        PyErr_Clear();
        Py_RETURN_NOTIMPLEMENTED;
    }
    args = PyTuple_Pack(1, other);
    if (args == NULL)
        res = NULL;
    else {
        res = PyObject_Call(func, args, NULL);
        Py_DECREF(args);
    }
    Py_DECREF(func);
    return res;
}

static PyObject *
slot_tp_iter(PyObject *self)
{
    PyObject *func, *res;
    _Py_IDENTIFIER(__iter__);

    func = lookup_method(self, &PyId___iter__);
    if (func != NULL) {
        PyObject *args;
        args = res = PyTuple_New(0);
        if (args != NULL) {
            res = PyObject_Call(func, args, NULL);
            Py_DECREF(args);
        }
        Py_DECREF(func);
        return res;
    }
    PyErr_Clear();
    func = lookup_method(self, &PyId___getitem__);
    if (func == NULL) {
        PyErr_Format(PyExc_TypeError,
                     "'%.200s' object is not iterable",
                     Py_TYPE(self)->tp_name);
        return NULL;
    }
    Py_DECREF(func);
    return PySeqIter_New(self);
}

static PyObject *
slot_tp_iternext(PyObject *self)
{
    _Py_IDENTIFIER(__next__);
    return call_method(self, &PyId___next__, "()");
}

static PyObject *
slot_tp_descr_get(PyObject *self, PyObject *obj, PyObject *type)
{
    PyTypeObject *tp = Py_TYPE(self);
    PyObject *get;
    _Py_IDENTIFIER(__get__);

    get = _PyType_LookupId(tp, &PyId___get__);
    if (get == NULL) {
        /* Avoid further slowdowns */
        if (tp->tp_descr_get == slot_tp_descr_get)
            tp->tp_descr_get = NULL;
        Py_INCREF(self);
        return self;
    }
    if (obj == NULL)
        obj = Py_None;
    if (type == NULL)
        type = Py_None;
    return PyObject_CallFunctionObjArgs(get, self, obj, type, NULL);
}

static int
slot_tp_descr_set(PyObject *self, PyObject *target, PyObject *value)
{
    PyObject *res;
    _Py_IDENTIFIER(__delete__);
    _Py_IDENTIFIER(__set__);

    if (value == NULL)
        res = call_method(self, &PyId___delete__, "(O)", target);
    else
        res = call_method(self, &PyId___set__, "(OO)", target, value);
    if (res == NULL)
        return -1;
    Py_DECREF(res);
    return 0;
}

static int
slot_tp_init(PyObject *self, PyObject *args, PyObject *kwds)
{
    _Py_IDENTIFIER(__init__);
    PyObject *meth = lookup_method(self, &PyId___init__);
    PyObject *res;

    if (meth == NULL)
        return -1;
    res = PyObject_Call(meth, args, kwds);
    Py_DECREF(meth);
    if (res == NULL)
        return -1;
    if (res != Py_None) {
        PyErr_Format(PyExc_TypeError,
                     "__init__() should return None, not '%.200s'",
                     Py_TYPE(res)->tp_name);
        Py_DECREF(res);
        return -1;
    }
    Py_DECREF(res);
    return 0;
}

static PyObject *
slot_tp_new(PyTypeObject *type, PyObject *args, PyObject *kwds)
{
    PyObject *func;
    PyObject *newargs, *x;
    Py_ssize_t i, n;
    _Py_IDENTIFIER(__new__);

    func = _PyObject_GetAttrId((PyObject *)type, &PyId___new__);
    if (func == NULL)
        return NULL;
    assert(PyTuple_Check(args));
    n = PyTuple_GET_SIZE(args);
    newargs = PyTuple_New(n+1);
    if (newargs == NULL)
        return NULL;
    Py_INCREF(type);
    PyTuple_SET_ITEM(newargs, 0, (PyObject *)type);
    for (i = 0; i < n; i++) {
        x = PyTuple_GET_ITEM(args, i);
        Py_INCREF(x);
        PyTuple_SET_ITEM(newargs, i+1, x);
    }
    x = PyObject_Call(func, newargs, kwds);
    Py_DECREF(newargs);
    Py_DECREF(func);
    return x;
}

static void
slot_tp_del(PyObject *self)
{
    _Py_IDENTIFIER(__del__);
    PyObject *del, *res;
    PyObject *error_type, *error_value, *error_traceback;

    /* Temporarily resurrect the object. */
    assert(self->ob_refcnt == 0);
    self->ob_refcnt = 1;

    /* Save the current exception, if any. */
    PyErr_Fetch(&error_type, &error_value, &error_traceback);

    /* Execute __del__ method, if any. */
    del = lookup_maybe(self, &PyId___del__);
    if (del != NULL) {
        res = PyEval_CallObject(del, NULL);
        if (res == NULL)
            PyErr_WriteUnraisable(del);
        else
            Py_DECREF(res);
        Py_DECREF(del);
    }

    /* Restore the saved exception. */
    PyErr_Restore(error_type, error_value, error_traceback);

    /* Undo the temporary resurrection; can't use DECREF here, it would
     * cause a recursive call.
     */
    assert(self->ob_refcnt > 0);
    if (--self->ob_refcnt == 0)
        return;         /* this is the normal path out */

    /* __del__ resurrected it!  Make it look like the original Py_DECREF
     * never happened.
     */
    {
        Py_ssize_t refcnt = self->ob_refcnt;
        _Py_NewReference(self);
        self->ob_refcnt = refcnt;
    }
    assert(!PyType_IS_GC(Py_TYPE(self)) ||
           _Py_AS_GC(self)->gc.gc_refs != _PyGC_REFS_UNTRACKED);
    /* If Py_REF_DEBUG, _Py_NewReference bumped _Py_RefTotal, so
     * we need to undo that. */
    _Py_DEC_REFTOTAL;
    /* If Py_TRACE_REFS, _Py_NewReference re-added self to the object
     * chain, so no more to do there.
     * If COUNT_ALLOCS, the original decref bumped tp_frees, and
     * _Py_NewReference bumped tp_allocs:  both of those need to be
     * undone.
     */
#ifdef COUNT_ALLOCS
    --Py_TYPE(self)->tp_frees;
    --Py_TYPE(self)->tp_allocs;
#endif
}


/* Table mapping __foo__ names to tp_foo offsets and slot_tp_foo wrapper
   functions.  The offsets here are relative to the 'PyHeapTypeObject'
   structure, which incorporates the additional structures used for numbers,
   sequences and mappings.
   Note that multiple names may map to the same slot (e.g. __eq__,
   __ne__ etc. all map to tp_richcompare) and one name may map to multiple
   slots (e.g. __str__ affects tp_str as well as tp_repr). The table is
   terminated with an all-zero entry.  (This table is further initialized and
   sorted in init_slotdefs() below.) */

typedef struct wrapperbase slotdef;

#undef TPSLOT
#undef FLSLOT
#undef ETSLOT
#undef SQSLOT
#undef MPSLOT
#undef NBSLOT
#undef UNSLOT
#undef IBSLOT
#undef BINSLOT
#undef RBINSLOT

#define TPSLOT(NAME, SLOT, FUNCTION, WRAPPER, DOC) \
    {NAME, offsetof(PyTypeObject, SLOT), (void *)(FUNCTION), WRAPPER, \
     PyDoc_STR(DOC)}
#define FLSLOT(NAME, SLOT, FUNCTION, WRAPPER, DOC, FLAGS) \
    {NAME, offsetof(PyTypeObject, SLOT), (void *)(FUNCTION), WRAPPER, \
     PyDoc_STR(DOC), FLAGS}
#define ETSLOT(NAME, SLOT, FUNCTION, WRAPPER, DOC) \
    {NAME, offsetof(PyHeapTypeObject, SLOT), (void *)(FUNCTION), WRAPPER, \
     PyDoc_STR(DOC)}
#define SQSLOT(NAME, SLOT, FUNCTION, WRAPPER, DOC) \
    ETSLOT(NAME, as_sequence.SLOT, FUNCTION, WRAPPER, DOC)
#define MPSLOT(NAME, SLOT, FUNCTION, WRAPPER, DOC) \
    ETSLOT(NAME, as_mapping.SLOT, FUNCTION, WRAPPER, DOC)
#define NBSLOT(NAME, SLOT, FUNCTION, WRAPPER, DOC) \
    ETSLOT(NAME, as_number.SLOT, FUNCTION, WRAPPER, DOC)
#define UNSLOT(NAME, SLOT, FUNCTION, WRAPPER, DOC) \
    ETSLOT(NAME, as_number.SLOT, FUNCTION, WRAPPER, \
           "x." NAME "() <==> " DOC)
#define IBSLOT(NAME, SLOT, FUNCTION, WRAPPER, DOC) \
    ETSLOT(NAME, as_number.SLOT, FUNCTION, WRAPPER, \
           "x." NAME "(y) <==> x" DOC "y")
#define BINSLOT(NAME, SLOT, FUNCTION, DOC) \
    ETSLOT(NAME, as_number.SLOT, FUNCTION, wrap_binaryfunc_l, \
           "x." NAME "(y) <==> x" DOC "y")
#define RBINSLOT(NAME, SLOT, FUNCTION, DOC) \
    ETSLOT(NAME, as_number.SLOT, FUNCTION, wrap_binaryfunc_r, \
           "x." NAME "(y) <==> y" DOC "x")
#define BINSLOTNOTINFIX(NAME, SLOT, FUNCTION, DOC) \
    ETSLOT(NAME, as_number.SLOT, FUNCTION, wrap_binaryfunc_l, \
           "x." NAME "(y) <==> " DOC)
#define RBINSLOTNOTINFIX(NAME, SLOT, FUNCTION, DOC) \
    ETSLOT(NAME, as_number.SLOT, FUNCTION, wrap_binaryfunc_r, \
           "x." NAME "(y) <==> " DOC)

static slotdef slotdefs[] = {
    SQSLOT("__len__", sq_length, slot_sq_length, wrap_lenfunc,
           "x.__len__() <==> len(x)"),
    /* Heap types defining __add__/__mul__ have sq_concat/sq_repeat == NULL.
       The logic in abstract.c always falls back to nb_add/nb_multiply in
       this case.  Defining both the nb_* and the sq_* slots to call the
       user-defined methods has unexpected side-effects, as shown by
       test_descr.notimplemented() */
    SQSLOT("__add__", sq_concat, NULL, wrap_binaryfunc,
      "x.__add__(y) <==> x+y"),
    SQSLOT("__mul__", sq_repeat, NULL, wrap_indexargfunc,
      "x.__mul__(n) <==> x*n"),
    SQSLOT("__rmul__", sq_repeat, NULL, wrap_indexargfunc,
      "x.__rmul__(n) <==> n*x"),
    SQSLOT("__getitem__", sq_item, slot_sq_item, wrap_sq_item,
           "x.__getitem__(y) <==> x[y]"),
    SQSLOT("__setitem__", sq_ass_item, slot_sq_ass_item, wrap_sq_setitem,
           "x.__setitem__(i, y) <==> x[i]=y"),
    SQSLOT("__delitem__", sq_ass_item, slot_sq_ass_item, wrap_sq_delitem,
           "x.__delitem__(y) <==> del x[y]"),
    SQSLOT("__contains__", sq_contains, slot_sq_contains, wrap_objobjproc,
           "x.__contains__(y) <==> y in x"),
    SQSLOT("__iadd__", sq_inplace_concat, NULL,
      wrap_binaryfunc, "x.__iadd__(y) <==> x+=y"),
    SQSLOT("__imul__", sq_inplace_repeat, NULL,
      wrap_indexargfunc, "x.__imul__(y) <==> x*=y"),

    MPSLOT("__len__", mp_length, slot_mp_length, wrap_lenfunc,
           "x.__len__() <==> len(x)"),
    MPSLOT("__getitem__", mp_subscript, slot_mp_subscript,
           wrap_binaryfunc,
           "x.__getitem__(y) <==> x[y]"),
    MPSLOT("__setitem__", mp_ass_subscript, slot_mp_ass_subscript,
           wrap_objobjargproc,
           "x.__setitem__(i, y) <==> x[i]=y"),
    MPSLOT("__delitem__", mp_ass_subscript, slot_mp_ass_subscript,
           wrap_delitem,
           "x.__delitem__(y) <==> del x[y]"),

    BINSLOT("__add__", nb_add, slot_nb_add,
        "+"),
    RBINSLOT("__radd__", nb_add, slot_nb_add,
             "+"),
    BINSLOT("__sub__", nb_subtract, slot_nb_subtract,
        "-"),
    RBINSLOT("__rsub__", nb_subtract, slot_nb_subtract,
             "-"),
    BINSLOT("__mul__", nb_multiply, slot_nb_multiply,
        "*"),
    RBINSLOT("__rmul__", nb_multiply, slot_nb_multiply,
             "*"),
    BINSLOT("__mod__", nb_remainder, slot_nb_remainder,
        "%"),
    RBINSLOT("__rmod__", nb_remainder, slot_nb_remainder,
             "%"),
    BINSLOTNOTINFIX("__divmod__", nb_divmod, slot_nb_divmod,
        "divmod(x, y)"),
    RBINSLOTNOTINFIX("__rdivmod__", nb_divmod, slot_nb_divmod,
             "divmod(y, x)"),
    NBSLOT("__pow__", nb_power, slot_nb_power, wrap_ternaryfunc,
           "x.__pow__(y[, z]) <==> pow(x, y[, z])"),
    NBSLOT("__rpow__", nb_power, slot_nb_power, wrap_ternaryfunc_r,
           "y.__rpow__(x[, z]) <==> pow(x, y[, z])"),
    UNSLOT("__neg__", nb_negative, slot_nb_negative, wrap_unaryfunc, "-x"),
    UNSLOT("__pos__", nb_positive, slot_nb_positive, wrap_unaryfunc, "+x"),
    UNSLOT("__abs__", nb_absolute, slot_nb_absolute, wrap_unaryfunc,
           "abs(x)"),
    UNSLOT("__bool__", nb_bool, slot_nb_bool, wrap_inquirypred,
           "x != 0"),
    UNSLOT("__invert__", nb_invert, slot_nb_invert, wrap_unaryfunc, "~x"),
    BINSLOT("__lshift__", nb_lshift, slot_nb_lshift, "<<"),
    RBINSLOT("__rlshift__", nb_lshift, slot_nb_lshift, "<<"),
    BINSLOT("__rshift__", nb_rshift, slot_nb_rshift, ">>"),
    RBINSLOT("__rrshift__", nb_rshift, slot_nb_rshift, ">>"),
    BINSLOT("__and__", nb_and, slot_nb_and, "&"),
    RBINSLOT("__rand__", nb_and, slot_nb_and, "&"),
    BINSLOT("__xor__", nb_xor, slot_nb_xor, "^"),
    RBINSLOT("__rxor__", nb_xor, slot_nb_xor, "^"),
    BINSLOT("__or__", nb_or, slot_nb_or, "|"),
    RBINSLOT("__ror__", nb_or, slot_nb_or, "|"),
    UNSLOT("__int__", nb_int, slot_nb_int, wrap_unaryfunc,
           "int(x)"),
    UNSLOT("__float__", nb_float, slot_nb_float, wrap_unaryfunc,
           "float(x)"),
    NBSLOT("__index__", nb_index, slot_nb_index, wrap_unaryfunc,
           "x[y:z] <==> x[y.__index__():z.__index__()]"),
    IBSLOT("__iadd__", nb_inplace_add, slot_nb_inplace_add,
           wrap_binaryfunc, "+="),
    IBSLOT("__isub__", nb_inplace_subtract, slot_nb_inplace_subtract,
           wrap_binaryfunc, "-="),
    IBSLOT("__imul__", nb_inplace_multiply, slot_nb_inplace_multiply,
           wrap_binaryfunc, "*="),
    IBSLOT("__imod__", nb_inplace_remainder, slot_nb_inplace_remainder,
           wrap_binaryfunc, "%="),
    IBSLOT("__ipow__", nb_inplace_power, slot_nb_inplace_power,
           wrap_binaryfunc, "**="),
    IBSLOT("__ilshift__", nb_inplace_lshift, slot_nb_inplace_lshift,
           wrap_binaryfunc, "<<="),
    IBSLOT("__irshift__", nb_inplace_rshift, slot_nb_inplace_rshift,
           wrap_binaryfunc, ">>="),
    IBSLOT("__iand__", nb_inplace_and, slot_nb_inplace_and,
           wrap_binaryfunc, "&="),
    IBSLOT("__ixor__", nb_inplace_xor, slot_nb_inplace_xor,
           wrap_binaryfunc, "^="),
    IBSLOT("__ior__", nb_inplace_or, slot_nb_inplace_or,
           wrap_binaryfunc, "|="),
    BINSLOT("__floordiv__", nb_floor_divide, slot_nb_floor_divide, "//"),
    RBINSLOT("__rfloordiv__", nb_floor_divide, slot_nb_floor_divide, "//"),
    BINSLOT("__truediv__", nb_true_divide, slot_nb_true_divide, "/"),
    RBINSLOT("__rtruediv__", nb_true_divide, slot_nb_true_divide, "/"),
    IBSLOT("__ifloordiv__", nb_inplace_floor_divide,
           slot_nb_inplace_floor_divide, wrap_binaryfunc, "//"),
    IBSLOT("__itruediv__", nb_inplace_true_divide,
           slot_nb_inplace_true_divide, wrap_binaryfunc, "/"),

    TPSLOT("__str__", tp_str, slot_tp_str, wrap_unaryfunc,
           "x.__str__() <==> str(x)"),
    TPSLOT("__repr__", tp_repr, slot_tp_repr, wrap_unaryfunc,
           "x.__repr__() <==> repr(x)"),
    TPSLOT("__hash__", tp_hash, slot_tp_hash, wrap_hashfunc,
           "x.__hash__() <==> hash(x)"),
    FLSLOT("__call__", tp_call, slot_tp_call, (wrapperfunc)wrap_call,
           "x.__call__(...) <==> x(...)", PyWrapperFlag_KEYWORDS),
    TPSLOT("__getattribute__", tp_getattro, slot_tp_getattr_hook,
           wrap_binaryfunc, "x.__getattribute__('name') <==> x.name"),
    TPSLOT("__getattribute__", tp_getattr, NULL, NULL, ""),
    TPSLOT("__getattr__", tp_getattro, slot_tp_getattr_hook, NULL, ""),
    TPSLOT("__getattr__", tp_getattr, NULL, NULL, ""),
    TPSLOT("__setattr__", tp_setattro, slot_tp_setattro, wrap_setattr,
           "x.__setattr__('name', value) <==> x.name = value"),
    TPSLOT("__setattr__", tp_setattr, NULL, NULL, ""),
    TPSLOT("__delattr__", tp_setattro, slot_tp_setattro, wrap_delattr,
           "x.__delattr__('name') <==> del x.name"),
    TPSLOT("__delattr__", tp_setattr, NULL, NULL, ""),
    TPSLOT("__lt__", tp_richcompare, slot_tp_richcompare, richcmp_lt,
           "x.__lt__(y) <==> x<y"),
    TPSLOT("__le__", tp_richcompare, slot_tp_richcompare, richcmp_le,
           "x.__le__(y) <==> x<=y"),
    TPSLOT("__eq__", tp_richcompare, slot_tp_richcompare, richcmp_eq,
           "x.__eq__(y) <==> x==y"),
    TPSLOT("__ne__", tp_richcompare, slot_tp_richcompare, richcmp_ne,
           "x.__ne__(y) <==> x!=y"),
    TPSLOT("__gt__", tp_richcompare, slot_tp_richcompare, richcmp_gt,
           "x.__gt__(y) <==> x>y"),
    TPSLOT("__ge__", tp_richcompare, slot_tp_richcompare, richcmp_ge,
           "x.__ge__(y) <==> x>=y"),
    TPSLOT("__iter__", tp_iter, slot_tp_iter, wrap_unaryfunc,
           "x.__iter__() <==> iter(x)"),
    TPSLOT("__next__", tp_iternext, slot_tp_iternext, wrap_next,
           "x.__next__() <==> next(x)"),
    TPSLOT("__get__", tp_descr_get, slot_tp_descr_get, wrap_descr_get,
           "descr.__get__(obj[, type]) -> value"),
    TPSLOT("__set__", tp_descr_set, slot_tp_descr_set, wrap_descr_set,
           "descr.__set__(obj, value)"),
    TPSLOT("__delete__", tp_descr_set, slot_tp_descr_set,
           wrap_descr_delete, "descr.__delete__(obj)"),
    FLSLOT("__init__", tp_init, slot_tp_init, (wrapperfunc)wrap_init,
           "x.__init__(...) initializes x; "
           "see help(type(x)) for signature",
           PyWrapperFlag_KEYWORDS),
    TPSLOT("__new__", tp_new, slot_tp_new, NULL, ""),
    TPSLOT("__del__", tp_del, slot_tp_del, NULL, ""),
    {NULL}
};

/* Given a type pointer and an offset gotten from a slotdef entry, return a
   pointer to the actual slot.  This is not quite the same as simply adding
   the offset to the type pointer, since it takes care to indirect through the
   proper indirection pointer (as_buffer, etc.); it returns NULL if the
   indirection pointer is NULL. */
static void **
slotptr(PyTypeObject *type, int ioffset)
{
    char *ptr;
    long offset = ioffset;

    /* Note: this depends on the order of the members of PyHeapTypeObject! */
    assert(offset >= 0);
    assert((size_t)offset < offsetof(PyHeapTypeObject, as_buffer));
    if ((size_t)offset >= offsetof(PyHeapTypeObject, as_sequence)) {
        ptr = (char *)type->tp_as_sequence;
        offset -= offsetof(PyHeapTypeObject, as_sequence);
    }
    else if ((size_t)offset >= offsetof(PyHeapTypeObject, as_mapping)) {
        ptr = (char *)type->tp_as_mapping;
        offset -= offsetof(PyHeapTypeObject, as_mapping);
    }
    else if ((size_t)offset >= offsetof(PyHeapTypeObject, as_number)) {
        ptr = (char *)type->tp_as_number;
        offset -= offsetof(PyHeapTypeObject, as_number);
    }
    else {
        ptr = (char *)type;
    }
    if (ptr != NULL)
        ptr += offset;
    return (void **)ptr;
}

/* Length of array of slotdef pointers used to store slots with the
   same __name__.  There should be at most MAX_EQUIV-1 slotdef entries with
   the same __name__, for any __name__. Since that's a static property, it is
   appropriate to declare fixed-size arrays for this. */
#define MAX_EQUIV 10

/* Return a slot pointer for a given name, but ONLY if the attribute has
   exactly one slot function.  The name must be an interned string. */
static void **
resolve_slotdups(PyTypeObject *type, PyObject *name)
{
    /* XXX Maybe this could be optimized more -- but is it worth it? */

    /* pname and ptrs act as a little cache */
    static PyObject *pname;
    static slotdef *ptrs[MAX_EQUIV];
    slotdef *p, **pp;
    void **res, **ptr;

    if (pname != name) {
        /* Collect all slotdefs that match name into ptrs. */
        pname = name;
        pp = ptrs;
        for (p = slotdefs; p->name_strobj; p++) {
            if (p->name_strobj == name)
                *pp++ = p;
        }
        *pp = NULL;
    }

    /* Look in all matching slots of the type; if exactly one of these has
       a filled-in slot, return its value.      Otherwise return NULL. */
    res = NULL;
    for (pp = ptrs; *pp; pp++) {
        ptr = slotptr(type, (*pp)->offset);
        if (ptr == NULL || *ptr == NULL)
            continue;
        if (res != NULL)
            return NULL;
        res = ptr;
    }
    return res;
}

/* Common code for update_slots_callback() and fixup_slot_dispatchers().  This
   does some incredibly complex thinking and then sticks something into the
   slot.  (It sees if the adjacent slotdefs for the same slot have conflicting
   interests, and then stores a generic wrapper or a specific function into
   the slot.)  Return a pointer to the next slotdef with a different offset,
   because that's convenient  for fixup_slot_dispatchers(). */
static slotdef *
update_one_slot(PyTypeObject *type, slotdef *p)
{
    PyObject *descr;
    PyWrapperDescrObject *d;
    void *generic = NULL, *specific = NULL;
    int use_generic = 0;
    int offset = p->offset;
    void **ptr = slotptr(type, offset);

    if (ptr == NULL) {
        do {
            ++p;
        } while (p->offset == offset);
        return p;
    }
    do {
        descr = _PyType_Lookup(type, p->name_strobj);
        if (descr == NULL) {
            if (ptr == (void**)&type->tp_iternext) {
                specific = _PyObject_NextNotImplemented;
            }
            continue;
        }
        if (Py_TYPE(descr) == &PyWrapperDescr_Type &&
            ((PyWrapperDescrObject *)descr)->d_base->name_strobj == p->name_strobj) {
            void **tptr = resolve_slotdups(type, p->name_strobj);
            if (tptr == NULL || tptr == ptr)
                generic = p->function;
            d = (PyWrapperDescrObject *)descr;
            if (d->d_base->wrapper == p->wrapper &&
                PyType_IsSubtype(type, PyDescr_TYPE(d)))
            {
                if (specific == NULL ||
                    specific == d->d_wrapped)
                    specific = d->d_wrapped;
                else
                    use_generic = 1;
            }
        }
        else if (Py_TYPE(descr) == &PyCFunction_Type &&
                 PyCFunction_GET_FUNCTION(descr) ==
                 (PyCFunction)tp_new_wrapper &&
                 ptr == (void**)&type->tp_new)
        {
            /* The __new__ wrapper is not a wrapper descriptor,
               so must be special-cased differently.
               If we don't do this, creating an instance will
               always use slot_tp_new which will look up
               __new__ in the MRO which will call tp_new_wrapper
               which will look through the base classes looking
               for a static base and call its tp_new (usually
               PyType_GenericNew), after performing various
               sanity checks and constructing a new argument
               list.  Cut all that nonsense short -- this speeds
               up instance creation tremendously. */
            specific = (void *)type->tp_new;
            /* XXX I'm not 100% sure that there isn't a hole
               in this reasoning that requires additional
               sanity checks.  I'll buy the first person to
               point out a bug in this reasoning a beer. */
        }
        else if (descr == Py_None &&
                 ptr == (void**)&type->tp_hash) {
            /* We specifically allow __hash__ to be set to None
               to prevent inheritance of the default
               implementation from object.__hash__ */
            specific = PyObject_HashNotImplemented;
        }
        else {
            use_generic = 1;
            generic = p->function;
        }
    } while ((++p)->offset == offset);
    if (specific && !use_generic)
        *ptr = specific;
    else
        *ptr = generic;
    return p;
}

/* In the type, update the slots whose slotdefs are gathered in the pp array.
   This is a callback for update_subclasses(). */
static int
update_slots_callback(PyTypeObject *type, void *data)
{
    slotdef **pp = (slotdef **)data;

    for (; *pp; pp++)
        update_one_slot(type, *pp);
    return 0;
}

/* Comparison function for qsort() to compare slotdefs by their offset, and
   for equal offset by their address (to force a stable sort). */
static int
slotdef_cmp(const void *aa, const void *bb)
{
    const slotdef *a = (const slotdef *)aa, *b = (const slotdef *)bb;
    int c = a->offset - b->offset;
    if (c != 0)
        return c;
    else
        /* Cannot use a-b, as this gives off_t,
           which may lose precision when converted to int. */
        return (a > b) ? 1 : (a < b) ? -1 : 0;
}

/* Initialize the slotdefs table by adding interned string objects for the
   names and sorting the entries. */
static void
init_slotdefs(void)
{
    slotdef *p;
    static int initialized = 0;

    if (initialized)
        return;
    for (p = slotdefs; p->name; p++) {
        p->name_strobj = PyUnicode_InternFromString(p->name);
        if (!p->name_strobj)
            Py_FatalError("Out of memory interning slotdef names");
    }
    qsort((void *)slotdefs, (size_t)(p-slotdefs), sizeof(slotdef),
          slotdef_cmp);
    initialized = 1;
}

/* Update the slots after assignment to a class (type) attribute. */
static int
update_slot(PyTypeObject *type, PyObject *name)
{
    slotdef *ptrs[MAX_EQUIV];
    slotdef *p;
    slotdef **pp;
    int offset;

    /* Clear the VALID_VERSION flag of 'type' and all its
       subclasses.  This could possibly be unified with the
       update_subclasses() recursion below, but carefully:
       they each have their own conditions on which to stop
       recursing into subclasses. */
    PyType_Modified(type);

    init_slotdefs();
    pp = ptrs;
    for (p = slotdefs; p->name; p++) {
        /* XXX assume name is interned! */
        if (p->name_strobj == name)
            *pp++ = p;
    }
    *pp = NULL;
    for (pp = ptrs; *pp; pp++) {
        p = *pp;
        offset = p->offset;
        while (p > slotdefs && (p-1)->offset == offset)
            --p;
        *pp = p;
    }
    if (ptrs[0] == NULL)
        return 0; /* Not an attribute that affects any slots */
    return update_subclasses(type, name,
                             update_slots_callback, (void *)ptrs);
}

/* Store the proper functions in the slot dispatches at class (type)
   definition time, based upon which operations the class overrides in its
   dict. */
static void
fixup_slot_dispatchers(PyTypeObject *type)
{
    slotdef *p;

    init_slotdefs();
    for (p = slotdefs; p->name; )
        p = update_one_slot(type, p);
}

static void
update_all_slots(PyTypeObject* type)
{
    slotdef *p;

    init_slotdefs();
    for (p = slotdefs; p->name; p++) {
        /* update_slot returns int but can't actually fail */
        update_slot(type, p->name_strobj);
    }
}

/* recurse_down_subclasses() and update_subclasses() are mutually
   recursive functions to call a callback for all subclasses,
   but refraining from recursing into subclasses that define 'name'. */

static int
update_subclasses(PyTypeObject *type, PyObject *name,
                  update_callback callback, void *data)
{
    if (callback(type, data) < 0)
        return -1;
    return recurse_down_subclasses(type, name, callback, data);
}

static int
recurse_down_subclasses(PyTypeObject *type, PyObject *name,
                        update_callback callback, void *data)
{
    PyTypeObject *subclass;
    PyObject *ref, *subclasses, *dict;
    Py_ssize_t i, n;

    subclasses = type->tp_subclasses;
    if (subclasses == NULL)
        return 0;
    assert(PyList_Check(subclasses));
    n = PyList_GET_SIZE(subclasses);
    for (i = 0; i < n; i++) {
        ref = PyList_GET_ITEM(subclasses, i);
        assert(PyWeakref_CheckRef(ref));
        subclass = (PyTypeObject *)PyWeakref_GET_OBJECT(ref);
        assert(subclass != NULL);
        if ((PyObject *)subclass == Py_None)
            continue;
        assert(PyType_Check(subclass));
        /* Avoid recursing down into unaffected classes */
        dict = subclass->tp_dict;
        if (dict != NULL && PyDict_Check(dict) &&
            PyDict_GetItem(dict, name) != NULL)
            continue;
        if (update_subclasses(subclass, name, callback, data) < 0)
            return -1;
    }
    return 0;
}

/* This function is called by PyType_Ready() to populate the type's
   dictionary with method descriptors for function slots.  For each
   function slot (like tp_repr) that's defined in the type, one or more
   corresponding descriptors are added in the type's tp_dict dictionary
   under the appropriate name (like __repr__).  Some function slots
   cause more than one descriptor to be added (for example, the nb_add
   slot adds both __add__ and __radd__ descriptors) and some function
   slots compete for the same descriptor (for example both sq_item and
   mp_subscript generate a __getitem__ descriptor).

   In the latter case, the first slotdef entry encountered wins.  Since
   slotdef entries are sorted by the offset of the slot in the
   PyHeapTypeObject, this gives us some control over disambiguating
   between competing slots: the members of PyHeapTypeObject are listed
   from most general to least general, so the most general slot is
   preferred.  In particular, because as_mapping comes before as_sequence,
   for a type that defines both mp_subscript and sq_item, mp_subscript
   wins.

   This only adds new descriptors and doesn't overwrite entries in
   tp_dict that were previously defined.  The descriptors contain a
   reference to the C function they must call, so that it's safe if they
   are copied into a subtype's __dict__ and the subtype has a different
   C function in its slot -- calling the method defined by the
   descriptor will call the C function that was used to create it,
   rather than the C function present in the slot when it is called.
   (This is important because a subtype may have a C function in the
   slot that calls the method from the dictionary, and we want to avoid
   infinite recursion here.) */

static int
add_operators(PyTypeObject *type)
{
    PyObject *dict = type->tp_dict;
    slotdef *p;
    PyObject *descr;
    void **ptr;

    init_slotdefs();
    for (p = slotdefs; p->name; p++) {
        if (p->wrapper == NULL)
            continue;
        ptr = slotptr(type, p->offset);
        if (!ptr || !*ptr)
            continue;
        if (PyDict_GetItem(dict, p->name_strobj))
            continue;
        if (*ptr == PyObject_HashNotImplemented) {
            /* Classes may prevent the inheritance of the tp_hash
               slot by storing PyObject_HashNotImplemented in it. Make it
               visible as a None value for the __hash__ attribute. */
            if (PyDict_SetItem(dict, p->name_strobj, Py_None) < 0)
                return -1;
        }
        else {
            descr = PyDescr_NewWrapper(type, p, *ptr);
            if (descr == NULL)
                return -1;
            if (PyDict_SetItem(dict, p->name_strobj, descr) < 0)
                return -1;
            Py_DECREF(descr);
        }
    }
    if (type->tp_new != NULL) {
        if (add_tp_new_wrapper(type) < 0)
            return -1;
    }
    return 0;
}


/* Cooperative 'super' */

typedef struct {
    PyObject_HEAD
    PyTypeObject *type;
    PyObject *obj;
    PyTypeObject *obj_type;
} superobject;

static PyMemberDef super_members[] = {
    {"__thisclass__", T_OBJECT, offsetof(superobject, type), READONLY,
     "the class invoking super()"},
    {"__self__",  T_OBJECT, offsetof(superobject, obj), READONLY,
     "the instance invoking super(); may be None"},
    {"__self_class__", T_OBJECT, offsetof(superobject, obj_type), READONLY,
     "the type of the instance invoking super(); may be None"},
    {0}
};

static void
super_dealloc(PyObject *self)
{
    superobject *su = (superobject *)self;

    _PyObject_GC_UNTRACK(self);
    Py_XDECREF(su->obj);
    Py_XDECREF(su->type);
    Py_XDECREF(su->obj_type);
    Py_TYPE(self)->tp_free(self);
}

static PyObject *
super_repr(PyObject *self)
{
    superobject *su = (superobject *)self;

    if (su->obj_type)
        return PyUnicode_FromFormat(
            "<super: <class '%s'>, <%s object>>",
            su->type ? su->type->tp_name : "NULL",
            su->obj_type->tp_name);
    else
        return PyUnicode_FromFormat(
            "<super: <class '%s'>, NULL>",
            su->type ? su->type->tp_name : "NULL");
}

static PyObject *
super_getattro(PyObject *self, PyObject *name)
{
    superobject *su = (superobject *)self;
    int skip = su->obj_type == NULL;

    if (!skip) {
        /* We want __class__ to return the class of the super object
           (i.e. super, or a subclass), not the class of su->obj. */
        skip = (PyUnicode_Check(name) &&
            PyUnicode_GET_LENGTH(name) == 9 &&
            PyUnicode_CompareWithASCIIString(name, "__class__") == 0);
    }

    if (!skip) {
        PyObject *mro, *res, *tmp, *dict;
        PyTypeObject *starttype;
        descrgetfunc f;
        Py_ssize_t i, n;

        starttype = su->obj_type;
        mro = starttype->tp_mro;

        if (mro == NULL)
            n = 0;
        else {
            assert(PyTuple_Check(mro));
            n = PyTuple_GET_SIZE(mro);
        }
        for (i = 0; i < n; i++) {
            if ((PyObject *)(su->type) == PyTuple_GET_ITEM(mro, i))
                break;
        }
        i++;
        res = NULL;
        /* keep a strong reference to mro because starttype->tp_mro can be
           replaced during PyDict_GetItem(dict, name)  */
        Py_INCREF(mro);
        for (; i < n; i++) {
            tmp = PyTuple_GET_ITEM(mro, i);
            if (PyType_Check(tmp))
                dict = ((PyTypeObject *)tmp)->tp_dict;
            else
                continue;
            res = PyDict_GetItem(dict, name);
            if (res != NULL) {
                Py_INCREF(res);
                f = Py_TYPE(res)->tp_descr_get;
                if (f != NULL) {
                    tmp = f(res,
                        /* Only pass 'obj' param if
                           this is instance-mode super
                           (See SF ID #743627)
                        */
                        (su->obj == (PyObject *)
                                    su->obj_type
                            ? (PyObject *)NULL
                            : su->obj),
                        (PyObject *)starttype);
                    Py_DECREF(res);
                    res = tmp;
                }
                Py_DECREF(mro);
                return res;
            }
        }
        Py_DECREF(mro);
    }
    return PyObject_GenericGetAttr(self, name);
}

static PyTypeObject *
supercheck(PyTypeObject *type, PyObject *obj)
{
    /* Check that a super() call makes sense.  Return a type object.

       obj can be a class, or an instance of one:

       - If it is a class, it must be a subclass of 'type'.      This case is
         used for class methods; the return value is obj.

       - If it is an instance, it must be an instance of 'type'.  This is
         the normal case; the return value is obj.__class__.

       But... when obj is an instance, we want to allow for the case where
       Py_TYPE(obj) is not a subclass of type, but obj.__class__ is!
       This will allow using super() with a proxy for obj.
    */

    /* Check for first bullet above (special case) */
    if (PyType_Check(obj) && PyType_IsSubtype((PyTypeObject *)obj, type)) {
        Py_INCREF(obj);
        return (PyTypeObject *)obj;
    }

    /* Normal case */
    if (PyType_IsSubtype(Py_TYPE(obj), type)) {
        Py_INCREF(Py_TYPE(obj));
        return Py_TYPE(obj);
    }
    else {
        /* Try the slow way */
        PyObject *class_attr;

        class_attr = _PyObject_GetAttrId(obj, &PyId___class__);
        if (class_attr != NULL &&
            PyType_Check(class_attr) &&
            (PyTypeObject *)class_attr != Py_TYPE(obj))
        {
            int ok = PyType_IsSubtype(
                (PyTypeObject *)class_attr, type);
            if (ok)
                return (PyTypeObject *)class_attr;
        }

        if (class_attr == NULL)
            PyErr_Clear();
        else
            Py_DECREF(class_attr);
    }

    PyErr_SetString(PyExc_TypeError,
                    "super(type, obj): "
                    "obj must be an instance or subtype of type");
    return NULL;
}

static PyObject *
super_descr_get(PyObject *self, PyObject *obj, PyObject *type)
{
    superobject *su = (superobject *)self;
    superobject *newobj;

    if (obj == NULL || obj == Py_None || su->obj != NULL) {
        /* Not binding to an object, or already bound */
        Py_INCREF(self);
        return self;
    }
    if (Py_TYPE(su) != &PySuper_Type)
        /* If su is an instance of a (strict) subclass of super,
           call its type */
        return PyObject_CallFunctionObjArgs((PyObject *)Py_TYPE(su),
                                            su->type, obj, NULL);
    else {
        /* Inline the common case */
        PyTypeObject *obj_type = supercheck(su->type, obj);
        if (obj_type == NULL)
            return NULL;
        newobj = (superobject *)PySuper_Type.tp_new(&PySuper_Type,
                                                 NULL, NULL);
        if (newobj == NULL)
            return NULL;
        Py_INCREF(su->type);
        Py_INCREF(obj);
        newobj->type = su->type;
        newobj->obj = obj;
        newobj->obj_type = obj_type;
        return (PyObject *)newobj;
    }
}

static int
super_init(PyObject *self, PyObject *args, PyObject *kwds)
{
    superobject *su = (superobject *)self;
    PyTypeObject *type = NULL;
    PyObject *obj = NULL;
    PyTypeObject *obj_type = NULL;

    if (!_PyArg_NoKeywords("super", kwds))
        return -1;
    if (!PyArg_ParseTuple(args, "|O!O:super", &PyType_Type, &type, &obj))
        return -1;

    if (type == NULL) {
        /* Call super(), without args -- fill in from __class__
           and first local variable on the stack. */
        PyFrameObject *f = PyThreadState_GET()->frame;
        PyCodeObject *co = f->f_code;
        Py_ssize_t i, n;
        if (co == NULL) {
            PyErr_SetString(PyExc_SystemError,
                            "super(): no code object");
            return -1;
        }
        if (co->co_argcount == 0) {
            PyErr_SetString(PyExc_SystemError,
                            "super(): no arguments");
            return -1;
        }
        obj = f->f_localsplus[0];
        if (obj == NULL) {
            PyErr_SetString(PyExc_SystemError,
                            "super(): arg[0] deleted");
            return -1;
        }
        if (co->co_freevars == NULL)
            n = 0;
        else {
            assert(PyTuple_Check(co->co_freevars));
            n = PyTuple_GET_SIZE(co->co_freevars);
        }
        for (i = 0; i < n; i++) {
            PyObject *name = PyTuple_GET_ITEM(co->co_freevars, i);
            assert(PyUnicode_Check(name));
            if (!PyUnicode_CompareWithASCIIString(name,
                                                  "__class__")) {
                Py_ssize_t index = co->co_nlocals +
                    PyTuple_GET_SIZE(co->co_cellvars) + i;
                PyObject *cell = f->f_localsplus[index];
                if (cell == NULL || !PyCell_Check(cell)) {
                    PyErr_SetString(PyExc_SystemError,
                      "super(): bad __class__ cell");
                    return -1;
                }
                type = (PyTypeObject *) PyCell_GET(cell);
                if (type == NULL) {
                    PyErr_SetString(PyExc_SystemError,
                      "super(): empty __class__ cell");
                    return -1;
                }
                if (!PyType_Check(type)) {
                    PyErr_Format(PyExc_SystemError,
                      "super(): __class__ is not a type (%s)",
                      Py_TYPE(type)->tp_name);
                    return -1;
                }
                break;
            }
        }
        if (type == NULL) {
            PyErr_SetString(PyExc_SystemError,
                            "super(): __class__ cell not found");
            return -1;
        }
    }

    if (obj == Py_None)
        obj = NULL;
    if (obj != NULL) {
        obj_type = supercheck(type, obj);
        if (obj_type == NULL)
            return -1;
        Py_INCREF(obj);
    }
    Py_INCREF(type);
    su->type = type;
    su->obj = obj;
    su->obj_type = obj_type;
    return 0;
}

PyDoc_STRVAR(super_doc,
"super() -> same as super(__class__, <first argument>)\n"
"super(type) -> unbound super object\n"
"super(type, obj) -> bound super object; requires isinstance(obj, type)\n"
"super(type, type2) -> bound super object; requires issubclass(type2, type)\n"
"Typical use to call a cooperative superclass method:\n"
"class C(B):\n"
"    def meth(self, arg):\n"
"        super().meth(arg)\n"
"This works for class methods too:\n"
"class C(B):\n"
"    @classmethod\n"
"    def cmeth(cls, arg):\n"
"        super().cmeth(arg)\n");

static int
super_traverse(PyObject *self, visitproc visit, void *arg)
{
    superobject *su = (superobject *)self;

    Py_VISIT(su->obj);
    Py_VISIT(su->type);
    Py_VISIT(su->obj_type);

    return 0;
}

PyTypeObject PySuper_Type = {
    PyVarObject_HEAD_INIT(&PyType_Type, 0)
    "super",                                    /* tp_name */
    sizeof(superobject),                        /* tp_basicsize */
    0,                                          /* tp_itemsize */
    /* methods */
    super_dealloc,                              /* tp_dealloc */
    0,                                          /* tp_print */
    0,                                          /* tp_getattr */
    0,                                          /* tp_setattr */
    0,                                          /* tp_reserved */
    super_repr,                                 /* tp_repr */
    0,                                          /* tp_as_number */
    0,                                          /* tp_as_sequence */
    0,                                          /* tp_as_mapping */
    0,                                          /* tp_hash */
    0,                                          /* tp_call */
    0,                                          /* tp_str */
    super_getattro,                             /* tp_getattro */
    0,                                          /* tp_setattro */
    0,                                          /* tp_as_buffer */
    Py_TPFLAGS_DEFAULT | Py_TPFLAGS_HAVE_GC |
        Py_TPFLAGS_BASETYPE,                    /* tp_flags */
    super_doc,                                  /* tp_doc */
    super_traverse,                             /* tp_traverse */
    0,                                          /* tp_clear */
    0,                                          /* tp_richcompare */
    0,                                          /* tp_weaklistoffset */
    0,                                          /* tp_iter */
    0,                                          /* tp_iternext */
    0,                                          /* tp_methods */
    super_members,                              /* tp_members */
    0,                                          /* tp_getset */
    0,                                          /* tp_base */
    0,                                          /* tp_dict */
    super_descr_get,                            /* tp_descr_get */
    0,                                          /* tp_descr_set */
    0,                                          /* tp_dictoffset */
    super_init,                                 /* tp_init */
    PyType_GenericAlloc,                        /* tp_alloc */
    PyType_GenericNew,                          /* tp_new */
    PyObject_GC_Del,                            /* tp_free */
};<|MERGE_RESOLUTION|>--- conflicted
+++ resolved
@@ -2414,16 +2414,14 @@
             res->ht_type.tp_doc = tp_doc;
         }
     }
-<<<<<<< HEAD
     if (res->ht_type.tp_dictoffset) {
         res->ht_cached_keys = _PyDict_NewKeysForClass();
-=======
+    }
     if (res->ht_type.tp_dealloc == NULL) {
         /* It's a heap type, so needs the heap types' dealloc.
            subtype_dealloc will call the base type's tp_dealloc, if
            necessary. */
         res->ht_type.tp_dealloc = subtype_dealloc;
->>>>>>> 99cc6299
     }
 
     if (PyType_Ready(&res->ht_type) < 0)
